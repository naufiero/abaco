# Functional test suite for abaco.
# This test suite now runs in its own docker container. To build the image, run
#     docker build -f Dockerfile-test -t abaco/testsuite .
# from within the tests directory.
#
# To run the tests execute, first start the development stack using:
#  1. export abaco_path=$(pwd)
#  2. docker-compose -f docker-compose-local-db.yml up -d (from within the root directory)
#  3. docker-compose -f docker-compose-local.yml up -d (from within the root directory)
# Then, also from the root directory, execute:
#     docker run -e base_url=http://172.17.0.1:8000 -e case=camel -v $(pwd)/local-dev.conf:/etc/service.conf -it --rm abaco/testsuite$TAG
# Change the -e case=camel to -e case=snake depending on the functionality you want to test.
#
#
# Test Suite Outline
# I_ non-http tests
# II) actor registrations
# III) invlaid http endpoint tests
# IV) check actors are ready
# V) execution tests
# VI) update actor tests
# VII) custom queue tests (WIP)
# VIII) alias tests
# IX) nonce tests
# X) workers tests
# XI) roles and authorization tests
# XII) search and search authorization tests
# XIII) tenancy tests
# XV) events tests

# Design Notes
# 1. The *headers() functions in the util.py module provides the JWTs used for the tests. The plain headers() returns a
#    JWT for a user with the Abaco admin role (username='testuser'), but there is also limited_headers() and
#    priv_headers()
#    for getting JWTs for other users.
# 2. The get_actor_id() function by default returns the abaco_test_suite actor_id but takes an optional name parameter
#     for getting the id of a different actor.
#
# 3. Actors registered and owned by testuser:
# abaco_test_suite -- a stateful actor
# abaco_test_suite_alias  -- add "jane" and "doe" aliases to this actor; same user.
# abaco_test_suite_statelesss
# abaco_test_suite_hints
# abaco_test_suite_default_env
# abaco_test_suite_func
# abaco_test_suite_sleep_loop
#
# 4. Actors registered and owned by testotheruser user (limited):
# abaco_test_suite_limited_user
#

# # --- Original notes for running natively ------
# Start the local development abaco stack (docker-compose-local.yml) and run these tests with py.test from the cwd.
#     $ py.test test_abaco_core.py
#
# Notes:
# 1. Running the tests against the docker-compose-local.yml instance (using local-dev.conf) will use an access_control
#    of none and the tenant configured in local-dev.conf (dev_staging) for all requests (essentially ignore headers).
#
# 2. With access control of type 'none'. abaco reads the tenant from a header "tenant" if present. If not present, it
#    uses the default tenant configured in the abaco.conf file.
#
# 3. most tests appear twice, e.g. "test_list_actors" and "test_tenant_list_actors": The first test uses the default
#    tenant by not setting the tenant header, while the second one sets tenant: abaco_test_suite_tenant; this enables
#    the suite to test tenancy bleed-over.
#
import ast
import os
import sys

# these paths allow for importing modules from the actors package both in the docker container and native when the test
# suite is launched from the command line.
sys.path.append(os.path.split(os.getcwd())[0])
sys.path.append('/actors')
import time

import cloudpickle
import pytest
import requests
import json
import pytest

from actors import controllers, health, models, codes, stores, spawner
from channels import ActorMsgChannel, CommandChannel
from util import headers, base_url, case, \
    response_format, basic_response_checks, get_actor_id, check_execution_details, \
    execute_actor, get_tenant, priv_headers, limited_headers


# #################
# registration API
# #################

@pytest.mark.regapi
def test_dict_to_camel():
    dic = {"_links": {"messages": "http://localhost:8000/actors/v2/ca39fac2-60a7-11e6-af60-0242ac110009-059/messages",
                      "owner": "http://localhost:8000/profiles/v2/anonymous",
                      "self": "http://localhost:8000/actors/v2/ca39fac2-60a7-11e6-af60-0242ac110009-059/executions/458ab16c-60a8-11e6-8547-0242ac110008-053"
    },
           "execution_id": "458ab16c-60a8-11e6-8547-0242ac110008-053",
           "msg": "test"
    }
    dcamel = models.dict_to_camel(dic)
    assert 'executionId' in dcamel
    assert dcamel['executionId'] == "458ab16c-60a8-11e6-8547-0242ac110008-053"


@pytest.mark.regapi
def test_permission_NONE_READ():
    assert codes.NONE < codes.READ

@pytest.mark.regapi
def test_permission_NONE_EXECUTE():
    assert codes.NONE < codes.EXECUTE

@pytest.mark.regapi
def test_permission_NONE_UPDATE():
    assert codes.NONE < codes.UPDATE


@pytest.mark.regapi
def test_permission_READ_EXECUTE():
    assert codes.READ < codes.EXECUTE


@pytest.mark.regapi
def test_permission_READ_UPDATE():
    assert codes.READ < codes.UPDATE


@pytest.mark.regapi
def test_permission_EXECUTE_UPDATE():
    assert codes.EXECUTE < codes.UPDATE


@pytest.mark.regapi
def test_list_actors(headers):
    url = '{}/{}'.format(base_url, '/actors')
    rsp = requests.get(url, headers=headers)
    result = basic_response_checks(rsp)
    assert len(result) == 0


@pytest.mark.regapi
def test_invalid_method_list_actors(headers):
    url = '{}/{}'.format(base_url, '/actors')
    rsp = requests.put(url, headers=headers)
    assert rsp.status_code == 405
    response_format(rsp)


@pytest.mark.regapi
def test_list_nonexistent_actor(headers):
    url = '{}/{}'.format(base_url, '/actors/bad_actor_id')
    rsp = requests.get(url, headers=headers)
    assert rsp.status_code == 404
    data = json.loads(rsp.content.decode('utf-8'))
    assert data['status'] == 'error'


@pytest.mark.regapi
def test_cors_list_actors(headers):
    url = '{}/{}'.format(base_url, '/actors')
    headers['Origin'] = 'http://example.com'
    rsp = requests.get(url, headers=headers)
    basic_response_checks(rsp)
    assert 'Access-Control-Allow-Origin' in rsp.headers


@pytest.mark.regapi
def test_cors_options_list_actors(headers):
    url = '{}/{}'.format(base_url, '/actors')
    headers['Origin'] = 'http://example.com'
    headers['Access-Control-Request-Method'] = 'POST'
    headers['Access-Control-Request-Headers'] = 'X-Requested-With'
    rsp = requests.options(url, headers=headers)
    assert rsp.status_code == 200
    assert 'Access-Control-Allow-Origin' in rsp.headers
    assert 'Access-Control-Allow-Methods' in rsp.headers
    assert 'Access-Control-Allow-Headers' in rsp.headers


@pytest.mark.regapi
def test_register_actor(headers):
    url = '{}/{}'.format(base_url, '/actors')
    data = {'image': 'jstubbs/abaco_test', 'name': 'abaco_test_suite', 'stateless': False}
    rsp = requests.post(url, data=data, headers=headers)
    result = basic_response_checks(rsp)
    assert 'description' in result
    assert 'owner' in result
    assert result['owner'] == 'testuser'
    assert result['image'] == 'jstubbs/abaco_test'
    assert result['name'] == 'abaco_test_suite'
    assert result['id'] is not None

@pytest.mark.regapi
def test_register_actor_with_cron(headers):
    url = '{}/{}'.format(base_url, 'actors')
    data = {'image': 'jstubbs/abaco_test', 'name': 'abaco_test_suite', 'cronSchedule': '2020-06-21 14 + 6 hours'} 
    rsp = requests.post(url, data=data, headers=headers)
    result = basic_response_checks(rsp)
    assert result['cronSchedule'] == '2020-06-21 14 + 6 hours'

@pytest.mark.regapi
def test_register_actor_with_incorrect_cron(headers):
    url = '{}/{}'.format(base_url, 'actors')
    data = {'image': 'jstubbs/abaco_test', 'name': 'abaco_test_suite', 'cronSchedule': '2020-06-21 14 + 6 flimflams'} 
    rsp = requests.post(url, data=data, headers=headers)
    #result = basic_response_checks(rsp)
    assert rsp.status_code == 500


@pytest.mark.regapi
def test_update_cron(headers):
    actor_id = get_actor_id(headers, name='abaco_test_suite')
    url = '{}/actors/{}'.format(base_url, actor_id)
    data = {'image': 'jstubbs/abaco_test', 'stateless': False, 'cronSchedule': '2021-09-6 20 + 3 months'}
    rsp = requests.put(url, data=data, headers=headers)
    result = basic_response_checks(rsp)
    assert result['cronSchedule'] == '2021-09-6 20 + 3 months'

@pytest.mark.regapi
def test_update_cron_switch(headers):
    actor_id = get_actor_id(headers, name='abaco_test_suite')
    url = '{}/actors/{}'.format(base_url, actor_id)
    data = {'image': 'jstubbs/abaco_test', 'stateless': False, 'cronSchedule': '2021-09-6 20 + 3 months', 'cronOn': False}
    rsp = requests.put(url, data=data, headers=headers)
    result = basic_response_checks(rsp)
    assert result['image'] == 'jstubbs/abaco_test'
    assert result['cronOn'] == False

@pytest.mark.log_exp
def test_register_with_log_ex(headers):
    url = '{}/{}'.format(base_url, '/actors')
    if case == 'camel':
        log_field = 'logEx'
    else:
        log_field = 'log_ex'
    data = {'image': 'jstubbs/abaco_test', 'name': 'abaco_log_ex_test', log_field: '16000'}
    rsp = requests.post(url, data=data, headers=headers)
    result = basic_response_checks(rsp)
    assert result[log_field] == 16000

@pytest.mark.log_exp
def test_update_log_ex(headers):
<<<<<<< HEAD
    actor_id = get_actor_id(headers, 'abaco_log_ex_test')
    url = '{}/actors/{}'.format(base_url, actor_id)
    if case == 'camel':
        log_field = 'logEx'
    else:
        log_field = 'log_ex'
    data = {'image': 'jstubbs/abaco_test', log_field: '20000'}
    rsp = requests.put(url, data=data, headers=headers)
=======
    actor_id = get_actor_id(headers, name='abaco_test_suite')
    url = '{}/actors/{}'.format(base_url, actor_id)
    data = {'image': 'jstubbs/abaco_test', 'stateless': False, 'logEx': '20000'}
    rsp = requests.put(url, headers=headers, data=data)
>>>>>>> 19df1c3d
    result = basic_response_checks(rsp)
    assert result['image'] == 'jstubbs/abaco_test'
    assert result[log_field] == 20000
    
@pytest.mark.aliastest
def test_register_alias_actor(headers):
    url = '{}/{}'.format(base_url, '/actors')
    data = {'image': 'jstubbs/abaco_test', 'name': 'abaco_test_suite_alias'}
    rsp = requests.post(url, data=data, headers=headers)
    result = basic_response_checks(rsp)
    assert 'description' in result
    assert 'owner' in result
    assert result['owner'] == 'testuser'
    assert result['image'] == 'jstubbs/abaco_test'
    assert result['name'] == 'abaco_test_suite_alias'
    assert result['id'] is not None


@pytest.mark.regapi
def test_register_stateless_actor(headers):
    url = '{}/{}'.format(base_url, '/actors')
    # stateless actors are the default now, so stateless tests should pass without specifying "stateless": True
    data = {'image': 'jstubbs/abaco_test', 'name': 'abaco_test_suite_statelesss'}
    rsp = requests.post(url, data=data, headers=headers)
    result = basic_response_checks(rsp)
    assert 'description' in result
    assert 'owner' in result
    assert result['owner'] == 'testuser'
    assert result['image'] == 'jstubbs/abaco_test'
    assert result['name'] == 'abaco_test_suite_statelesss'
    assert result['id'] is not None

@pytest.mark.regapi
def test_register_hints_actor(headers):
    url = '{}/{}'.format(base_url, '/actors')
    data = {'image': 'abacosamples/wc', 'name': 'abaco_test_suite_hints', 'hints': ['sync', 'test', 'hint_1']}
    rsp = requests.post(url, data=data, headers=headers)
    result = basic_response_checks(rsp)
    assert 'description' in result
    assert 'owner' in result
    assert result['owner'] == 'testuser'
    assert result['image'] == 'abacosamples/wc'
    assert result['name'] == 'abaco_test_suite_hints'
    assert result['id'] is not None


@pytest.mark.regapi
def test_register_actor_default_env(headers):
    url = '{}/{}'.format(base_url, '/actors')
    data = {'image': 'abacosamples/test',
            'name': 'abaco_test_suite_default_env',
            'stateless': True,
            'default_environment': {'default_env_key1': 'default_env_value1',
                                    'default_env_key2': 'default_env_value2'}
            }
    if case == 'camel':
        data.pop('default_environment')
        data['defaultEnvironment']= {'default_env_key1': 'default_env_value1',
                                     'default_env_key2': 'default_env_value2'}
    rsp = requests.post(url, json=data, headers=headers)
    result = basic_response_checks(rsp)
    assert 'description' in result
    assert 'owner' in result
    assert result['owner'] == 'testuser'
    assert result['image'] == 'abacosamples/test'
    assert result['name'] == 'abaco_test_suite_default_env'
    assert result['id'] is not None


@pytest.mark.regapi
def test_register_actor_func(headers):
    url = '{}/{}'.format(base_url, '/actors')
    data = {'image': 'abacosamples/py3_func', 'name': 'abaco_test_suite_func'}
    rsp = requests.post(url, data=data, headers=headers)
    result = basic_response_checks(rsp)
    assert 'description' in result
    assert 'owner' in result
    assert result['owner'] == 'testuser'
    assert result['image'] == 'abacosamples/py3_func'
    assert result['name'] == 'abaco_test_suite_func'
    assert result['id'] is not None

@pytest.mark.regapi
def test_register_actor_limited_user(headers):
    url = '{}/{}'.format(base_url, '/actors')
    data = {'image': 'abacosamples/test', 'name': 'abaco_test_suite_limited_user'}
    rsp = requests.post(url, data=data, headers=limited_headers())
    result = basic_response_checks(rsp)
    assert 'description' in result
    assert 'owner' in result
    assert result['owner'] == 'testotheruser'
    assert result['image'] == 'abacosamples/test'
    assert result['name'] == 'abaco_test_suite_limited_user'
    assert result['id'] is not None


@pytest.mark.regapi
def test_register_actor_sleep_loop(headers):
    url = '{}/{}'.format(base_url, '/actors')
    data = {'image': 'abacosamples/sleep_loop', 'name': 'abaco_test_suite_sleep_loop'}
    rsp = requests.post(url, data=data, headers=headers)
    result = basic_response_checks(rsp)
    assert 'description' in result
    assert 'owner' in result
    assert result['owner'] == 'testuser'
    assert result['image'] == 'abacosamples/sleep_loop'
    assert result['name'] == 'abaco_test_suite_sleep_loop'
    assert result['id'] is not None

@pytest.mark.regapi
def test_invalid_method_get_actor(headers):
    actor_id = get_actor_id(headers)
    url = '{}/actors/{}'.format(base_url, actor_id)
    rsp = requests.post(url, headers=headers)
    assert rsp.status_code == 405
    response_format(rsp)


@pytest.mark.regapi
def test_list_actor(headers):
    actor_id = get_actor_id(headers)
    url = '{}/actors/{}'.format(base_url, actor_id)
    rsp = requests.get(url, headers=headers)
    result = basic_response_checks(rsp)
    assert 'description' in result
    assert 'owner' in result
    assert 'create_time' or 'createTime' in result
    assert 'last_update_time' or 'lastUpdateTime' in result
    assert result['image'] == 'jstubbs/abaco_test'
    assert result['name'] == 'abaco_test_suite'
    assert result['id'] is not None


@pytest.mark.regapi
def test_list_actor_state(headers):
    actor_id = get_actor_id(headers)
    url = '{}/actors/{}/state'.format(base_url, actor_id)
    rsp = requests.get(url, headers=headers)
    result = basic_response_checks(rsp)
    assert 'state' in result


@pytest.mark.regapi
def test_update_actor_state_string(headers):
    actor_id = get_actor_id(headers)
    url = '{}/actors/{}/state'.format(base_url, actor_id)
    rsp = requests.post(url, headers=headers, json='abc')
    result = basic_response_checks(rsp)
    assert 'state' in result
    assert result['state'] == 'abc'


@pytest.mark.regapi
def test_update_actor_state_dict(headers):
    actor_id = get_actor_id(headers)
    url = '{}/actors/{}/state'.format(base_url, actor_id)
    # update the state
    rsp = requests.post(url, headers=headers, json={'foo': 'abc', 'bar': 1, 'baz': True})
    result = basic_response_checks(rsp)
    # retrieve the actor's state:
    rsp = requests.get(url, headers=headers)
    result = basic_response_checks(rsp)
    assert 'state' in result
    assert result['state'] == {'foo': 'abc', 'bar': 1, 'baz': True}

# invalid requests
@pytest.mark.regapi
def test_register_without_image(headers):
    url = '{}/actors'.format(base_url)
    rsp = requests.post(url, headers=headers, data={})
    response_format(rsp)
    assert rsp.status_code not in range(1, 399)
    data = json.loads(rsp.content.decode('utf-8'))
    message = data['message']
    assert 'image' in message


@pytest.mark.regapi
def test_register_with_invalid_stateless(headers):
    url = '{}/{}'.format(base_url, '/actors')
    data = {'image': 'abacosamples/test',
            'name': 'abaco_test_suite_invalid',
            'stateless': "abcd",
            }
    rsp = requests.post(url, json=data, headers=headers)
    response_format(rsp)
    assert rsp.status_code not in range(1, 399)
    data = json.loads(rsp.content.decode('utf-8'))
    message = data['message']
    assert 'stateless' in message


@pytest.mark.regapi
def test_register_with_invalid_container_uid(headers):
    url = '{}/{}'.format(base_url, '/actors')
    field = 'use_container_uid'
    if case == 'camel':
        field = 'useContainerUid'
    data = {'image': 'abacosamples/test',
            'name': 'abaco_test_suite_invalid',
            'stateless': False,
            field: "abcd"
            }
    rsp = requests.post(url, json=data, headers=headers)
    response_format(rsp)
    assert rsp.status_code not in range(1, 399)
    data = json.loads(rsp.content.decode('utf-8'))
    message = data['message']
    assert field in message

@pytest.mark.regapi
def test_register_with_invalid_def_env(headers):
    url = '{}/{}'.format(base_url, '/actors')
    field = 'default_environment'
    if case == 'camel':
        field = 'defaultEnvironment'
    data = {'image': 'abacosamples/test',
            'name': 'abaco_test_suite_invalid',
            'stateless': False,
            field: "abcd"
            }
    rsp = requests.post(url, json=data, headers=headers)
    response_format(rsp)
    assert rsp.status_code not in range(1, 399)
    data = json.loads(rsp.content.decode('utf-8'))
    message = data['message']
    assert field in message


@pytest.mark.regapi
def test_cant_register_max_workers_stateful(headers):
    url = '{}/{}'.format(base_url, '/actors')
    field = 'max_workers'
    if case == 'camel':
        field = 'maxWorkers'
    data = {'image': 'abacosamples/test',
            'name': 'abaco_test_suite_invalid',
            'stateless': False,
            field: 3,
            }
    rsp = requests.post(url, json=data, headers=headers)
    response_format(rsp)
    assert rsp.status_code not in range(1, 399)
    data = json.loads(rsp.content.decode('utf-8'))
    message = data['message']
    assert "stateful actors can only have 1 worker" in message


@pytest.mark.regapi
def test_register_with_put(headers):
    url = '{}/actors'.format(base_url)
    rsp = requests.put(url, headers=headers, data={'image': 'abacosamples/test'})
    response_format(rsp)
    assert rsp.status_code not in range(1, 399)


@pytest.mark.regapi
def test_cant_update_stateless_actor_state(headers):
    actor_id = get_actor_id(headers, name='abaco_test_suite_statelesss')
    url = '{}/actors/{}/state'.format(base_url, actor_id)
    rsp = requests.post(url, headers=headers, data={'state': 'abc'})
    response_format(rsp)
    assert rsp.status_code not in range(1, 399)

# invalid check having to do with authorization
@pytest.mark.regapi
def test_cant_set_max_workers_limited(headers):
    url = '{}/{}'.format(base_url, '/actors')
    field = 'max_workers'
    if case == 'camel':
        field = 'maxWorkers'
    data = {'image': 'abacosamples/test',
            'name': 'abaco_test_suite_invalid',
            field: 3,
            }
    rsp = requests.post(url, json=data, headers=limited_headers())
    response_format(rsp)
    assert rsp.status_code not in range(1, 399)

@pytest.mark.regapi
def test_cant_set_max_cpus_limited(headers):
    url = '{}/{}'.format(base_url, '/actors')
    field = 'max_cpus'
    if case == 'camel':
        field = 'maxCpus'
    data = {'image': 'abacosamples/test',
            'name': 'abaco_test_suite_invalid',
            field: 3000000000,
            }
    rsp = requests.post(url, json=data, headers=limited_headers())
    response_format(rsp)
    assert rsp.status_code not in range(1, 399)


@pytest.mark.regapi
def test_cant_set_mem_limit_limited(headers):
    url = '{}/{}'.format(base_url, '/actors')
    field = 'mem_limit'
    if case == 'camel':
        field = 'memLimit'
    data = {'image': 'abacosamples/test',
            'name': 'abaco_test_suite_invalid',
            field: '3g',
            }
    rsp = requests.post(url, json=data, headers=limited_headers())
    response_format(rsp)
    assert rsp.status_code not in range(1, 399)


# check actors are ready ---

def check_actor_is_ready(headers, actor_id=None):
    count = 0
    if not actor_id:
        actor_id = get_actor_id(headers)
    while count < 10:
        url = '{}/actors/{}'.format(base_url, actor_id)
        rsp = requests.get(url, headers=headers)
        result = basic_response_checks(rsp)
        if result['status'] == 'READY':
            return
        time.sleep(3)
        count += 1
    assert False


@pytest.mark.regapi
def test_basic_actor_is_ready(headers):
    check_actor_is_ready(headers)

@pytest.mark.aliastest
def test_alias_actor_is_ready(headers):
    actor_id = get_actor_id(headers, name='abaco_test_suite_alias')
    check_actor_is_ready(headers, actor_id)

@pytest.mark.regapi
def test_hints_actor_is_ready(headers):
    actor_id = get_actor_id(headers, name='abaco_test_suite_hints')
    check_actor_is_ready(headers, actor_id)

@pytest.mark.regapi
def test_stateless_actor_is_ready(headers):
    actor_id = get_actor_id(headers, name='abaco_test_suite_statelesss')
    check_actor_is_ready(headers, actor_id)

@pytest.mark.regapi
def test_default_env_actor_is_ready(headers):
    actor_id = get_actor_id(headers, name='abaco_test_suite_default_env')
    check_actor_is_ready(headers, actor_id)

@pytest.mark.regapi
def test_func_actor_is_ready(headers):
    actor_id = get_actor_id(headers, name='abaco_test_suite_func')
    check_actor_is_ready(headers, actor_id)

@pytest.mark.regapi
def test_sleep_loop_actor_is_ready(headers):
    actor_id = get_actor_id(headers, name='abaco_test_suite_sleep_loop')
    check_actor_is_ready(headers, actor_id)

@pytest.mark.regapi
def test_executions_empty_list(headers):
    actor_id = get_actor_id(headers)
    url = '{}/actors/{}/executions'.format(base_url, actor_id)
    rsp = requests.get(url, headers=headers)
    result = basic_response_checks(rsp)
    assert 'executions' in result
    assert len(result['executions']) == 0


# ###################
# executions and logs
# ###################

def test_list_executions(headers):
    actor_id = get_actor_id(headers)
    url = '{}/actors/{}/executions'.format(base_url, actor_id)
    rsp = requests.get(url, headers=headers)
    result = basic_response_checks(rsp)
    assert len(result.get('executions')) == 0

def test_invalid_method_list_executions(headers):
    actor_id = get_actor_id(headers)
    url = '{}/actors/{}/executions'.format(base_url, actor_id)
    rsp = requests.put(url, headers=headers)
    assert rsp.status_code == 405
    response_format(rsp)

def test_list_messages(headers):
    actor_id = get_actor_id(headers)
    url = '{}/actors/{}/messages'.format(base_url, actor_id)
    rsp = requests.get(url, headers=headers)
    result = basic_response_checks(rsp)
    assert result.get('messages') == 0

def test_invalid_method_list_messages(headers):
    actor_id = get_actor_id(headers)
    url = '{}/actors/{}/messages'.format(base_url, actor_id)
    rsp = requests.put(url, headers=headers)
    assert rsp.status_code == 405
    response_format(rsp)

def test_cors_list_messages(headers):
    actor_id = get_actor_id(headers)
    url = '{}/actors/{}/messages'.format(base_url, actor_id)
    headers['Origin'] = 'http://example.com'
    rsp = requests.get(url, headers=headers)
    basic_response_checks(rsp)
    assert 'Access-Control-Allow-Origin' in rsp.headers

def test_cors_options_list_messages(headers):
    actor_id = get_actor_id(headers)
    url = '{}/actors/{}/messages'.format(base_url, actor_id)
    headers['Origin'] = 'http://example.com'
    headers['Access-Control-Request-Method'] = 'POST'
    headers['Access-Control-Request-Headers'] = 'X-Requested-With'
    rsp = requests.options(url, headers=headers)
    assert rsp.status_code == 200
    assert 'Access-Control-Allow-Origin' in rsp.headers
    assert 'Access-Control-Allow-Methods' in rsp.headers
    assert 'Access-Control-Allow-Headers' in rsp.headers

def check_execution_details(result, actor_id, exc_id):
    if case == 'snake':
        assert result.get('actor_id') == actor_id
        assert 'worker_id' in result
        assert 'exit_code' in result
        assert 'final_state' in result
        assert 'message_received_time' in result
        assert 'start_time' in result
    else:
        assert result.get('actorId') == actor_id
        assert 'workerId' in result
        assert 'exitCode' in result
        assert 'finalState' in result
        assert 'messageReceivedTime' in result
        assert 'startTime' in result

    assert result.get('id') == exc_id
    # note: it is possible for io to be 0 in which case an `assert result['io']` will fail.
    assert 'io' in result
    assert 'runtime' in result


def test_execute_basic_actor(headers):
    actor_id = get_actor_id(headers)
    data = {'message': 'testing execution'}
    execute_actor(headers, actor_id, data=data)

def test_execute_default_env_actor(headers):
    actor_id = get_actor_id(headers, name='abaco_test_suite_default_env')
    data = {'message': 'testing execution'}
    result = execute_actor(headers, actor_id, data=data)
    exec_id = result['id']
    # get logs
    url = '{}/actors/{}/executions/{}/logs'.format(base_url, actor_id, exec_id)
    rsp = requests.get(url, headers=headers)
    result = basic_response_checks(rsp)
    logs = result.get('logs')
    assert 'default_env_key1' in logs
    assert 'default_env_key2' in logs
    assert 'default_env_value1' in logs
    assert 'default_env_value1' in logs
    assert '_abaco_container_repo' in logs
    assert '_abaco_worker_id' in logs
    assert '_abaco_actor_name' in logs

def test_execute_func_actor(headers):
    # toy function and list to send as a message:
    def f(a, b, c=1):
        return a+b+c
    l = [5, 7]
    message = cloudpickle.dumps({'func': f, 'args': l, 'kwargs': {'c': 5}})
    headers['Content-Type'] = 'application/octet-stream'
    actor_id = get_actor_id(headers, name='abaco_test_suite_func')
    result = execute_actor(headers, actor_id, binary=message)
    exec_id = result['id']
    headers.pop('Content-Type')
    url = '{}/actors/{}/executions/{}/results'.format(base_url, actor_id, exec_id)
    rsp = requests.get(url, headers=headers)
    result = cloudpickle.loads(rsp.content)
    assert result == 17

def test_execute_and_delete_sleep_loop_actor(headers):
    actor_id = get_actor_id(headers, name='abaco_test_suite_sleep_loop')
    url = '{}/actors/{}/messages'.format(base_url, actor_id)
    # send the sleep loop actor a very long execution so that we can delete it before it ends.
    data = {"sleep": 1, "iterations": 999}

    rsp = requests.post(url, json=data, headers=headers)
    # get the execution id -
    rsp_data = json.loads(rsp.content.decode('utf-8'))
    result = rsp_data['result']
    if case == 'snake':
        assert result.get('execution_id')
        exc_id = result.get('execution_id')
    else:
        assert result.get('executionId')
        exc_id = result.get('executionId')
    # wait for a worker to take the execution -
    url = '{}/actors/{}/executions/{}'.format(base_url, actor_id, exc_id)
    worker_id = None
    idx = 0
    while not worker_id:
        rsp = requests.get(url, headers=headers).json().get('result')
        if case == 'snake':
            worker_id = rsp.get('worker_id')
        else:
            worker_id = rsp.get('workerId')
        idx += 1
        time.sleep(1)
        if idx > 15:
            print("worker never got sleep_loop execution. "
                  "actor: {}; execution: {}; idx:{}".format(actor_id, exc_id, idx))
            assert False
    # now let's kill the execution -
    time.sleep(1)
    url = '{}/actors/{}/executions/{}'.format(base_url, actor_id, exc_id)
    rsp = requests.delete(url, headers=headers)
    assert rsp.status_code in [200, 201, 202, 203, 204]
    assert 'Issued force quit command for execution' in rsp.json().get('message')
    # make sure execution is stopped in a timely manner
    i = 0
    stopped = False
    status = None
    while i < 20:
        rsp = requests.get(url, headers=headers)
        rsp_data = json.loads(rsp.content.decode('utf-8'))
        status = rsp_data['result']['status']
        if status == 'COMPLETE':
            stopped = True
            break
        time.sleep(1)
        i += 1
    print("Execution never stopped. Last status of execution: {}; "
          "actor_id: {}; execution_id: {}".format(status, actor_id, exc_id))
    assert stopped

def test_list_execution_details(headers):
    actor_id = get_actor_id(headers)
    # get execution id
    url = '{}/actors/{}/executions'.format(base_url, actor_id)
    rsp = requests.get(url, headers=headers)
    result = basic_response_checks(rsp)
    exec_id = result.get('executions')[0].get('id')
    url = '{}/actors/{}/executions/{}'.format(base_url, actor_id, exec_id)
    rsp = requests.get(url, headers=headers)
    result = basic_response_checks(rsp)
    if case == 'snake':
        assert 'actor_id' in result
        assert result['actor_id'] == actor_id
    else:
        assert 'actorId' in result
        assert result['actorId'] == actor_id
    assert 'cpu' in result
    assert 'executor' in result
    assert 'id' in result
    assert 'io' in result
    assert 'runtime' in result
    assert 'status' in result
    assert result['status'] == 'COMPLETE'
    assert result['id'] == exec_id

def test_invalid_method_get_execution(headers):
    actor_id = get_actor_id(headers)
    url = '{}/actors/{}/executions'.format(base_url, actor_id)
    rsp = requests.get(url, headers=headers)
    result = basic_response_checks(rsp)
    exec_id = result.get('executions')[0].get('id')
    url = '{}/actors/{}/executions/{}'.format(base_url, actor_id, exec_id)
    rsp = requests.post(url, headers=headers)
    assert rsp.status_code == 405
    response_format(rsp)

def test_invalid_method_get_execution_logs(headers):
    actor_id = get_actor_id(headers)
    url = '{}/actors/{}/executions'.format(base_url, actor_id)
    rsp = requests.get(url, headers=headers)
    result = basic_response_checks(rsp)
    exec_id = result.get('executions')[0].get('id')
    url = '{}/actors/{}/executions/{}/logs'.format(base_url, actor_id, exec_id)
    rsp = requests.post(url, headers=headers)
    assert rsp.status_code == 405
    response_format(rsp)

def test_list_execution_logs(headers):
    actor_id = get_actor_id(headers)
    # get execution id
    url = '{}/actors/{}/executions'.format(base_url, actor_id)
    rsp = requests.get(url, headers=headers)
    # we don't check tenant because it could (and often does) appear in the logs
    result = basic_response_checks(rsp, check_tenant=False)
    exec_id = result.get('executions')[0].get('id')
    url = '{}/actors/{}/executions/{}/logs'.format(base_url, actor_id, exec_id)
    rsp = requests.get(url, headers=headers)
    result = basic_response_checks(rsp, check_tenant=False)
    assert 'Contents of MSG: testing execution' in result['logs']
    assert 'PATH' in result['logs']
    assert '_abaco_actor_id' in result['logs']
    assert '_abaco_api_server' in result['logs']
    assert '_abaco_actor_state' in result['logs']
    assert '_abaco_username' in result['logs']
    assert '_abaco_execution_id' in result['logs']
    assert '_abaco_Content_Type' in result['logs']

def test_execute_actor_json(headers):
    actor_id = get_actor_id(headers)
    data = {'key1': 'value1', 'key2': 'value2'}
    execute_actor(headers, actor_id=actor_id, json_data=data)

def test_execute_basic_actor_synchronous(headers):
    actor_id = get_actor_id(headers)
    data = {'message': 'testing execution'}
    execute_actor(headers, actor_id, data=data, synchronous=True)


# ##################
# updates to actors
# ##################

def test_update_actor(headers):
    actor_id = get_actor_id(headers)
    url = '{}/actors/{}'.format(base_url, actor_id)
    data = {'image': 'jstubbs/abaco_test2', 'stateless': False}
    rsp = requests.put(url, data=data, headers=headers)
    result = basic_response_checks(rsp)
    assert 'description' in result
    assert result['image'] == 'jstubbs/abaco_test2'
    assert result['name'] == 'abaco_test_suite'
    assert result['id'] is not None

def test_update_actor_other_user(headers):
    actor_id = get_actor_id(headers)
    url = '{}/actors/{}'.format(base_url, actor_id)
    rsp = requests.get(url, headers=headers)
    orig_actor = basic_response_checks(rsp)

    # give other user UPDATE access
    user = 'testshareuser'
    url = '{}/actors/{}/permissions'.format(base_url, actor_id)
    data = {'user': user, 'level': 'UPDATE'}
    rsp = requests.post(url, data=data, headers=headers)
    basic_response_checks(rsp)

    # now, update the actor with another user:
    data = {'image': 'jstubbs/abaco_test2', 'stateless': False}
    url = '{}/actors/{}'.format(base_url, actor_id)
    rsp = requests.put(url, data=data, headers=priv_headers())
    result = basic_response_checks(rsp)
    assert 'description' in result
    assert result['image'] == 'jstubbs/abaco_test2'
    assert result['name'] == 'abaco_test_suite'
    assert result['id'] is not None
    # make sure owner has not changed
    assert result['owner'] == orig_actor['owner']
    # make sure update time has changed
    if case == 'snake':
        assert not result['last_update_time'] == orig_actor['last_update_time']
    else:
        assert not result['lastUpdateTime'] == orig_actor['lastUpdateTime']


###############
# actor queue
#     tests
###############

CH_NAME_1 = 'special'
CH_NAME_2 = 'default'

@pytest.mark.queuetest
def test_create_actor_with_custom_queue_name(headers):
    url = '{}/actors'.format(base_url)
    data = {
        'image': 'jstubbs/abaco_test',
        'name': 'abaco_test_suite_queue1_actor1',
        'stateless': False,
        'queue': CH_NAME_1
    }
    rsp = requests.post(url, data=data, headers=headers)
    result = basic_response_checks(rsp)
    assert result['queue'] == CH_NAME_1

@pytest.mark.xfail
@pytest.mark.queuetest
def test_actor_uses_custom_queue(headers):
    url = '{}/actors'.format(base_url)
    # get the actor id of an actor registered on the default queue:
    default_queue_actor_id = get_actor_id(headers, name='abaco_test_suite_statelesss')
    # and the actor id for the actor on the special queue:
    special_queue_actor_id = get_actor_id(headers, name='abaco_test_suite_queue1_actor1')

    # send a request to start a bunch of workers for that actor; this should keep the default
    # spawner busy for some time:
    url = '{}/actors/{}/workers'.format(base_url, default_queue_actor_id)
    data = {'num': '5'}
    rsp = requests.post(url, data=data, headers=headers)

    # now, try to start a second worker for the abaco_test_suite_queue1_actor1 actor.
    url = '{}/actors/{}/workers'.format(base_url, special_queue_actor_id)
    data = {'num': '2'}
    rsp = requests.post(url, data=data, headers=headers)
    basic_response_checks(rsp)
    # ensure that worker is started within a small time window:
    ch = CommandChannel(name=CH_NAME_1)
    i = 0
    while True:
        time.sleep(2)
        if len(ch._queue._queue) == 0:
            break
        i = i + 1
        if i > 10:
            assert False
    # wait for workers to be ready and the shut them down
    url = '{}/actors/{}/workers'.format(base_url, default_queue_actor_id)
    check = True
    i = 0
    while check and i < 10:
        time.sleep(5)
        rsp = requests.get(url, headers=headers)
        result = basic_response_checks(rsp)
        for w in result:
            if w['status'] == 'REQUESTED':
                i = i + 1
                continue
        check = False
    # remove all workers -
    rsp = requests.get(url, data=data, headers=headers)
    result = basic_response_checks(rsp)
    for w in result:
        url = '{}/actors/{}/workers/{}'.format(base_url, default_queue_actor_id, w['id'])
        rsp = requests.delete(url, headers=headers)
        basic_response_checks(rsp)
    # check that workers are gone -
    url = '{}/actors/{}/workers'.format(base_url, default_queue_actor_id)
    check = True
    i = 0
    while check and i < 10:
        time.sleep(5)
        rsp = requests.get(url, headers=headers)
        result = basic_response_checks(rsp)
        try:
            if len(result) == 0:
                check = False
            else:
                i = i + 1
        except:
            check = False

# @pytest.mark.queuetest
# def test_custom_actor_queue_with_autoscaling(headers):
#     url = '{}/{}'.format(base_url, '/actors')
#     data = {
#         'image': 'jstubbs/abaco_test',
#         'name': 'abaco_test_queue3',
#         'stateless': False,
#         'queue': CH_NAME_1
#     }
#     rsp = requests.post(url, data=data, headers=headers)
#     result = basic_response_checks(rsp)
#     assert result['queue'] == CH_NAME_1
#
#     actor_id = get_actor_id(headers, name='abaco_test_queue2')
#     data = {'message': 'testing execution'}
#     url = '{}/actors/{}/messages'.format(base_url, actor_id)
#
#     for i in range(50):
#         rsp = requests.post(url, data=data, headers=headers)
#
#     url = '{}/actors/{}/workers'.format(base_url, actor_id)
#     rsp = requests.get(url, headers=headers)
#     # workers collection returns the tenant_id since it is an admin api
#     result = basic_response_checks(rsp, check_tenant=False)
#     assert len(result) > 1
#     # get the first worker
#     # worker = result[0]


@pytest.mark.queuetest
def test_actor_with_default_queue(headers):
    pass


@pytest.mark.queuetest
def test_2_actors_with_different_queues(headers):
    pass


# ##########
# alias API
# ##########

ALIAS_1 = 'jane'
ALIAS_2 = 'doe'
ALIAS_3 = 'dots.in.my.name.alias' # Testing to make sure dots are okay in aliases.


@pytest.mark.aliastest
def test_add_alias(headers):
    actor_id = get_actor_id(headers, name='abaco_test_suite_alias')
    url = '{}/actors/aliases'.format(base_url)
    field = 'actor_id'
    if case == 'camel':
        field = 'actorId'
    data = {'alias': ALIAS_1,
            field: actor_id}
    rsp = requests.post(url, data=data, headers=headers)
    result = basic_response_checks(rsp)
    assert result['alias'] == ALIAS_1
    assert result[field] == actor_id


@pytest.mark.aliastest
def test_add_second_alias(headers):
    actor_id = get_actor_id(headers, name='abaco_test_suite_alias')
    url = '{}/actors/aliases'.format(base_url)
    field = 'actor_id'
    if case == 'camel':
        field = 'actorId'
    # it's OK to have two aliases to the same actor
    data = {'alias': ALIAS_2,
            field: actor_id}
    rsp = requests.post(url, data=data, headers=headers)
    result = basic_response_checks(rsp)
    assert result['alias'] == ALIAS_2
    assert result[field] == actor_id


@pytest.mark.aliastest
def test_cant_add_same_alias(headers):
    actor_id = get_actor_id(headers, name='abaco_test_suite_alias')
    url = '{}/actors/aliases'.format(base_url)
    field = 'actor_id'
    if case == 'camel':
        field = 'actorId'
    data = {'alias': ALIAS_1,
            field: actor_id}
    rsp = requests.post(url, data=data, headers=headers)
    assert rsp.status_code == 400
    data = response_format(rsp)
    assert 'already exists' in data['message']


@pytest.mark.aliastest
def test_list_aliases(headers):
    url = '{}/actors/aliases'.format(base_url)
    rsp = requests.get(url, headers=headers)
    result = basic_response_checks(rsp)
    field = 'actor_id'
    if case == 'camel':
        field = 'actorId'
    for alias in result:
        assert 'alias' in alias
        assert field in alias


@pytest.mark.aliastest
def test_list_alias(headers):
    url = '{}/actors/aliases/{}'.format(base_url, ALIAS_1)
    rsp = requests.get(url, headers=headers)
    result = basic_response_checks(rsp)
    actor_id = get_actor_id(headers, name='abaco_test_suite_alias')
    field = 'actor_id'
    if case == 'camel':
        field = 'actorId'
    assert field in result
    assert result[field] == actor_id
    assert result['alias'] == ALIAS_1


@pytest.mark.aliastest
def test_list_alias_permission(headers):
    # first, get the alias to determine the owner
    url = '{}/actors/aliases/{}'.format(base_url, ALIAS_1)
    rsp = requests.get(url, headers=headers)
    result = basic_response_checks(rsp)
    owner = result['owner']

    # now check that owner has an update permission -
    url = '{}/actors/aliases/{}/permissions'.format(base_url, ALIAS_1)
    rsp = requests.get(url, headers=headers)
    result = basic_response_checks(rsp)
    assert owner in result
    assert result[owner] == 'UPDATE'


@pytest.mark.aliastest
def test_update_alias(headers):
    # alias UPDATE permissions alone are not sufficient to change the definition of the alias to an actor -
    # the user must have UPDATE access to the underlying actor_id as well.
    url = '{}/actors/aliases/{}'.format(base_url, ALIAS_1)
    # change the alias to point to the "abaco_test_suite" actor:
    actor_id = get_actor_id(headers)
    field = 'actor_id'
    if case == 'camel':
        field = 'actorId'
    data = {field: actor_id}
    rsp = requests.put(url, data=data, headers=headers)
    result = basic_response_checks(rsp)
    assert field in result
    assert result[field] == actor_id
    # now, change the alias back to point to the original "abaco_test_suite_alias" actor:
    actor_id = get_actor_id(headers, name='abaco_test_suite_alias')
    data = {field: actor_id}
    rsp = requests.put(url, data=data, headers=headers)
    result = basic_response_checks(rsp)


@pytest.mark.aliastest
def test_other_user_cant_list_alias(headers):
    url = '{}/actors/aliases/{}'.format(base_url, ALIAS_1)
    rsp = requests.get(url, headers=priv_headers())
    data = response_format(rsp)
    assert rsp.status_code == 400
    assert 'you do not have access to this alias' in data['message']


@pytest.mark.aliastest
def test_add_alias_permission(headers):
    user = 'testshareuser'
    data = {'user': user, 'level': 'UPDATE'}
    url = '{}/actors/aliases/{}/permissions'.format(base_url, ALIAS_1)
    rsp = requests.post(url, data=data, headers=headers)
    result = basic_response_checks(rsp)
    assert user in result
    assert result[user] == 'UPDATE'


@pytest.mark.aliastest
def test_other_user_can_now_list_alias(headers):
    url = '{}/actors/aliases/{}'.format(base_url, ALIAS_1)
    rsp = requests.get(url, headers=priv_headers())
    result = basic_response_checks(rsp)
    assert 'alias' in result


@pytest.mark.aliastest
def test_other_user_still_cant_list_actor(headers):
    # alias permissions do not confer access to the actor itself -
    url = '{}/actors/{}'.format(base_url, ALIAS_1)
    rsp = requests.get(url, headers=priv_headers())
    assert rsp.status_code == 400
    data = response_format(rsp)
    assert 'you do not have access to this actor' in data['message']

@pytest.mark.aliastest
def test_other_user_still_cant_update_alias_wo_actor(headers):
    # alias UPDATE permissions alone are not sufficient to change the definition of the alias to an actor -
    # the user must have UPDATE access to the underlying actor_id as well.
    url = '{}/actors/aliases/{}'.format(base_url, ALIAS_1)
    # priv user does not have access to the abaco_test_suite_alias actor
    field = 'actor_id'
    if case == 'camel':
        field = 'actorId'
    data = {field: get_actor_id(headers, name="abaco_test_suite_alias")}

    rsp = requests.put(url, data=data, headers=priv_headers())
    assert rsp.status_code == 400
    data = response_format(rsp)
    assert 'ou do not have UPDATE access to the actor you want to associate with this alias' in data['message']

@pytest.mark.aliastest
def test_other_user_still_cant_create_alias_nonce(headers):
    # alias permissions do not confer access to the actor itself, and alias nonces require BOTH
    # permissions on the alias AND on the actor
    url = '{}/actors/aliases/{}/nonces'.format(base_url, ALIAS_1)
    rsp = requests.get(url, headers=priv_headers())
    assert rsp.status_code == 400
    data = response_format(rsp)
    assert 'you do not have access to this alias and actor' in data['message']


@pytest.mark.aliastest
def test_get_actor_with_alias(headers):
    actor_id = get_actor_id(headers, name='abaco_test_suite_alias')
    url = '{}/actors/{}'.format(base_url, ALIAS_1)
    rsp = requests.get(url, headers=headers)
    result = basic_response_checks(rsp)
    assert result['id'] == actor_id


@pytest.mark.aliastest
def test_get_actor_messages_with_alias(headers):
    actor_id = get_actor_id(headers, name='abaco_test_suite_alias')
    url = '{}/actors/{}/messages'.format(base_url, ALIAS_1)
    rsp = requests.get(url, headers=headers)
    result = basic_response_checks(rsp)
    assert actor_id in result['_links']['self']
    assert 'messages' in result


@pytest.mark.aliastest
def test_get_actor_executions_with_alias(headers):
    actor_id = get_actor_id(headers, name='abaco_test_suite_alias')
    url = '{}/actors/{}/executions'.format(base_url, ALIAS_1)
    rsp = requests.get(url, headers=headers)
    result = basic_response_checks(rsp)
    assert actor_id in result['_links']['self']
    assert 'executions' in result

@pytest.mark.aliastest
def test_create_unlimited_alias_nonce(headers):
    url = '{}/actors/aliases/{}/nonces'.format(base_url, ALIAS_1)
    # passing no data to the POST should use the defaults for a nonce:
    # unlimited uses and EXECUTE level
    rsp = requests.post(url, headers=headers)
    result = basic_response_checks(rsp)
    check_nonce_fields(result, alias=ALIAS_1, level='EXECUTE', max_uses=-1, current_uses=0, remaining_uses=-1)

@pytest.mark.aliastest
def test_redeem_unlimited_alias_nonce(headers):
    # first, get the nonce id:
    url = '{}/actors/aliases/{}/nonces'.format(base_url, ALIAS_1)
    rsp = requests.get(url, headers=headers)
    result = basic_response_checks(rsp)
    nonce_id = result[0].get('id')
    # sanity check that alias can be used to get the actor
    url = '{}/actors/{}'.format(base_url, ALIAS_1)
    rsp = requests.get(url, headers=headers)
    basic_response_checks(rsp)
    # use the nonce-id and the alias to list the actor
    url = '{}/actors/{}?x-nonce={}'.format(base_url, ALIAS_1, nonce_id)
    # no JWT header -- we're using the nonce
    rsp = requests.get(url)
    basic_response_checks(rsp)

@pytest.mark.aliastest
def test_owner_can_delete_alias(headers):
    url = '{}/actors/aliases/{}'.format(base_url, ALIAS_2)
    rsp = requests.delete(url, headers=headers)
    result = basic_response_checks(rsp)

    # list aliases and make sure it is gone -
    url = '{}/actors/aliases'.format(base_url)
    rsp = requests.get(url, headers=headers)
    result = basic_response_checks(rsp)
    for alias in result:
        assert not alias['alias'] == ALIAS_2

@pytest.mark.aliastest
def test_other_user_can_delete_shared_alias(headers):
    url = '{}/actors/aliases/{}'.format(base_url, ALIAS_1)
    rsp = requests.delete(url, headers=priv_headers())
    basic_response_checks(rsp)

    # list aliases and make sure it is gone -
    url = '{}/actors/aliases'.format(base_url)
    rsp = requests.get(url, headers=headers)
    result = basic_response_checks(rsp)
    for alias in result:
        assert not alias['alias'] == ALIAS_1

@pytest.mark.aliastest
def test_add_alias_with_dots_in_name(headers):
    actor_id = get_actor_id(headers, name='abaco_test_suite_alias')
    url = '{}/actors/aliases'.format(base_url)
    field = 'actor_id'
    if case == 'camel':
        field = 'actorId'
    data = {'alias': ALIAS_3,
            field: actor_id}
    rsp = requests.post(url, data=data, headers=headers)
    result = basic_response_checks(rsp)
    assert result['alias'] == ALIAS_3
    assert result[field] == actor_id

@pytest.mark.aliastest
def test_list_alias_with_dots_in_name(headers):
    url = '{}/actors/aliases/{}'.format(base_url, ALIAS_3)
    rsp = requests.get(url, headers=headers)
    result = basic_response_checks(rsp)
    actor_id = get_actor_id(headers, name='abaco_test_suite_alias')
    field = 'actor_id'
    if case == 'camel':
        field = 'actorId'
    assert field in result
    assert result[field] == actor_id
    assert result['alias'] == ALIAS_3

@pytest.mark.aliastest
def test_get_actor_with_alias_with_dots_in_name(headers):
    actor_id = get_actor_id(headers, name='abaco_test_suite_alias')
    url = '{}/actors/{}'.format(base_url, ALIAS_3)
    rsp = requests.get(url, headers=headers)
    result = basic_response_checks(rsp)
    assert result['id'] == actor_id

@pytest.mark.aliastest
def test_get_actor_messages_with_alias_with_dots_in_name(headers):
    actor_id = get_actor_id(headers, name='abaco_test_suite_alias')
    url = '{}/actors/{}/messages'.format(base_url, ALIAS_3)
    rsp = requests.get(url, headers=headers)
    result = basic_response_checks(rsp)
    assert actor_id in result['_links']['self']
    assert 'messages' in result

@pytest.mark.aliastest
def test_get_actor_executions_with_alias_with_dots_in_name(headers):
    actor_id = get_actor_id(headers, name='abaco_test_suite_alias')
    url = '{}/actors/{}/executions'.format(base_url, ALIAS_3)
    rsp = requests.get(url, headers=headers)
    result = basic_response_checks(rsp)
    assert actor_id in result['_links']['self']
    assert 'executions' in result

@pytest.mark.aliastest
def test_create_unlimited_alias_nonce_with_dots_in_name(headers):
    url = '{}/actors/aliases/{}/nonces'.format(base_url, ALIAS_3)
    # passing no data to the POST should use the defaults for a nonce:
    # unlimited uses and EXECUTE level
    rsp = requests.post(url, headers=headers)
    result = basic_response_checks(rsp)
    check_nonce_fields(result, alias=ALIAS_3, level='EXECUTE', max_uses=-1, current_uses=0, remaining_uses=-1)

@pytest.mark.aliastest
def test_redeem_unlimited_alias_nonce_with_dots_in_name(headers):
    # first, get the nonce id:
    url = '{}/actors/aliases/{}/nonces'.format(base_url, ALIAS_3)
    rsp = requests.get(url, headers=headers)
    result = basic_response_checks(rsp)
    nonce_id = result[0].get('id')
    # sanity check that alias can be used to get the actor
    url = '{}/actors/{}'.format(base_url, ALIAS_3)
    rsp = requests.get(url, headers=headers)
    basic_response_checks(rsp)
    # use the nonce-id and the alias to list the actor
    url = '{}/actors/{}?x-nonce={}'.format(base_url, ALIAS_3, nonce_id)
    # no JWT header -- we're using the nonce
    rsp = requests.get(url)
    basic_response_checks(rsp)

@pytest.mark.aliastest
def test_owner_can_delete_alias_with_dots_in_name(headers):
    url = '{}/actors/aliases/{}'.format(base_url, ALIAS_3)
    rsp = requests.delete(url, headers=headers)
    result = basic_response_checks(rsp)

    # list aliases and make sure it is gone -
    url = '{}/actors/aliases'.format(base_url)
    rsp = requests.get(url, headers=headers)
    result = basic_response_checks(rsp)
    for alias in result:
        assert not alias['alias'] == ALIAS_3

# ################
# nonce API
# ################

def check_nonce_fields(nonce, actor_id=None, alias=None, nonce_id=None,
                       current_uses=None, max_uses=None, remaining_uses=None, level=None, owner=None):
    """Basic checks of the nonce object returned from the API."""
    nid = nonce.get('id')
    # check that nonce id has a valid tenant:
    assert nid
    assert nid.rsplit('_', 1)[0]
    if nonce_id:
        assert nonce.get('id') == nonce_id
    assert nonce.get('owner')
    if owner:
        assert nonce.get('owner') == owner
    assert nonce.get('level')
    if level:
        assert nonce.get('level') == level
    assert nonce.get('roles')
    if alias:
        assert nonce.get('alias') == alias

    # case-specific checks:
    if case == 'snake':
        if actor_id:
            assert nonce.get('actor_id')
            assert nonce.get('actor_id') == actor_id
        assert nonce.get('api_server')
        assert nonce.get('create_time')
        assert 'current_uses' in nonce
        if current_uses:
            assert nonce.get('current_uses') == current_uses
        assert nonce.get('last_use_time')
        assert nonce.get('max_uses')
        if max_uses:
            assert nonce.get('max_uses') == max_uses
        assert 'remaining_uses' in nonce
        if remaining_uses:
            assert nonce.get('remaining_uses') == remaining_uses
    else:
        if actor_id:
            assert nonce.get('actorId')
            assert nonce.get('actorId') == actor_id
        assert nonce.get('apiServer')
        assert nonce.get('createTime')
        assert 'currentUses'in nonce
        if current_uses:
            assert nonce.get('currentUses') == current_uses
        assert nonce.get('lastUseTime')
        assert nonce.get('maxUses')
        if max_uses:
            assert nonce.get('maxUses') == max_uses
        assert 'remainingUses' in nonce
        if remaining_uses:
            assert nonce.get('remainingUses') == remaining_uses

def test_list_empty_nonce(headers):
    actor_id = get_actor_id(headers)
    url = '{}/actors/{}/nonces'.format(base_url, actor_id)
    rsp = requests.get(url, headers=headers)
    result = basic_response_checks(rsp)
    # initially, no nonces
    assert len(result) == 0

def test_create_unlimited_nonce(headers):
    actor_id = get_actor_id(headers)
    url = '{}/actors/{}/nonces'.format(base_url, actor_id)
    # passing no data to the POST should use the defaults for a nonce:
    # unlimited uses and EXECUTE level
    rsp = requests.post(url, headers=headers)
    result = basic_response_checks(rsp)
    check_nonce_fields(result, level='EXECUTE', max_uses=-1, current_uses=0, remaining_uses=-1)

def test_create_limited_nonce(headers):
    actor_id = get_actor_id(headers)
    url = '{}/actors/{}/nonces'.format(base_url, actor_id)
    if case == 'snake':
        data = {'max_uses': 3, 'level': 'READ'}
    else:
        data = {'maxUses': 3, 'level': 'READ'}
    # unlimited uses and EXECUTE level
    rsp = requests.post(url, headers=headers, data=data)
    result = basic_response_checks(rsp)
    check_nonce_fields(result, actor_id=actor_id, level='READ',
                       max_uses=3, current_uses=0, remaining_uses=3)

def test_list_nonces(headers):
    actor_id = get_actor_id(headers)
    url = '{}/actors/{}/nonces'.format(base_url, actor_id)
    rsp = requests.get(url, headers=headers)
    result = basic_response_checks(rsp)
    # should now have 2 nonces
    assert len(result) == 2

def test_invalid_method_list_nonces(headers):
    actor_id = get_actor_id(headers)
    url = '{}/actors/{}/nonces'.format(base_url, actor_id)
    rsp = requests.put(url, headers=headers)
    assert rsp.status_code == 405
    response_format(rsp)

def test_redeem_unlimited_nonce(headers):
    actor_id = get_actor_id(headers)
    # first, get the nonce id:
    nonce_id = None
    url = '{}/actors/{}/nonces'.format(base_url, actor_id)
    rsp = requests.get(url, headers=headers)
    result = basic_response_checks(rsp)
    for nonce in result:
        if case == 'snake':
            if nonce.get('max_uses') == -1:
                nonce_id = nonce.get('id')
        else:
            if nonce.get('maxUses') == -1:
                nonce_id = nonce.get('id')

    # if we didn't find an unlimited nonce, there's a problem:
    assert nonce_id
    # redeem the unlimited nonce for reading:
    url = '{}/actors/{}?x-nonce={}'.format(base_url, actor_id, nonce_id)
    # no JWT header -- we're using the nonce
    rsp = requests.get(url)
    basic_response_checks(rsp)
    url = '{}/actors/{}/executions?x-nonce={}'.format(base_url, actor_id, nonce_id)
    # no JWT header -- we're using the nonce
    rsp = requests.get(url)
    basic_response_checks(rsp)
    url = '{}/actors/{}/messages?x-nonce={}'.format(base_url, actor_id, nonce_id)
    # no JWT header -- we're using the nonce
    rsp = requests.get(url)
    basic_response_checks(rsp)
    # check that we have 3 uses and unlimited remaining uses:
    url = '{}/actors/{}/nonces/{}'.format(base_url, actor_id, nonce_id)
    rsp = requests.get(url, headers=headers)
    result = basic_response_checks(rsp)
    check_nonce_fields(result, actor_id=actor_id, level='EXECUTE',
                       max_uses=-1, current_uses=3, remaining_uses=-1)
    # redeem the unlimited nonce for executing:
    url = '{}/actors/{}/messages?x-nonce={}'.format(base_url, actor_id, nonce_id)
    rsp = requests.post(url, data={'message': 'test'})
    basic_response_checks(rsp)
    # check that we now have 4 uses and unlimited remaining uses:
    url = '{}/actors/{}/nonces/{}'.format(base_url, actor_id, nonce_id)
    rsp = requests.get(url, headers=headers)
    result = basic_response_checks(rsp)
    check_nonce_fields(result, actor_id=actor_id, level='EXECUTE',
                       max_uses=-1, current_uses=4, remaining_uses=-1)

def test_redeem_limited_nonce(headers):
    actor_id = get_actor_id(headers)
    # first, get the nonce id:
    nonce_id = None
    url = '{}/actors/{}/nonces'.format(base_url, actor_id)
    rsp = requests.get(url, headers=headers)
    result = basic_response_checks(rsp)
    for nonce in result:
        if case == 'snake':
            if nonce.get('max_uses') == 3:
                nonce_id = nonce.get('id')
        else:
            if nonce.get('maxUses') == 3:
                nonce_id = nonce.get('id')
    # if we didn't find the limited nonce, there's a problem:
    assert nonce_id
    # redeem the limited nonce for reading:
    url = '{}/actors/{}?x-nonce={}'.format(base_url, actor_id, nonce_id)
    # no JWT header -- we're using the nonce
    rsp = requests.get(url)
    basic_response_checks(rsp)
    # check that we have 1 use and 2 remaining uses:
    url = '{}/actors/{}/nonces/{}'.format(base_url, actor_id, nonce_id)
    rsp = requests.get(url, headers=headers)
    result = basic_response_checks(rsp)
    check_nonce_fields(result, actor_id=actor_id, level='READ',
                       max_uses=3, current_uses=1, remaining_uses=2)
    # check that attempting to redeem the limited nonce for executing fails:
    url = '{}/actors/{}/messages?x-nonce={}'.format(base_url, actor_id, nonce_id)
    rsp = requests.post(url, data={'message': 'test'})
    assert rsp.status_code not in range(1, 399)
    # try redeeming 3 more times; first two should work, third should fail:
    url = '{}/actors/{}?x-nonce={}'.format(base_url, actor_id, nonce_id)
    # use #2
    rsp = requests.get(url)
    basic_response_checks(rsp)
    # use #3
    rsp = requests.get(url)
    basic_response_checks(rsp)
    # use #4 -- should fail
    rsp = requests.get(url)
    assert rsp.status_code not in range(1, 399)
    # finally, check that nonce has no remaining uses:
    url = '{}/actors/{}/nonces/{}'.format(base_url, actor_id, nonce_id)
    rsp = requests.get(url, headers=headers)
    result = basic_response_checks(rsp)
    check_nonce_fields(result, actor_id=actor_id, level='READ',
                       max_uses=3, current_uses=3, remaining_uses=0)

def test_invalid_method_get_nonce(headers):
    actor_id = get_actor_id(headers)
    url = '{}/actors/{}/nonces'.format(base_url, actor_id)
    rsp = requests.get(url, headers=headers)
    result = basic_response_checks(rsp)
    nonce_id = result[0].get('id')
    url = '{}/actors/{}/nonces/{}'.format(base_url, actor_id, nonce_id)
    rsp = requests.post(url, headers=headers)
    assert rsp.status_code == 405
    response_format(rsp)


# ################
# admin API
# ################

def check_worker_fields(worker):
    assert worker.get('status') in ['READY', 'BUSY']
    assert worker.get('image') == 'jstubbs/abaco_test' or worker.get('image') == 'jstubbs/abaco_test2'
    assert worker.get('location')
    assert worker.get('cid')
    assert worker.get('tenant')
    if case == 'snake':
        assert worker.get('ch_name')
        assert 'last_execution_time' in worker
        assert 'last_health_check_time' in worker
    else:
        assert worker.get('chName')
        assert 'lastExecutionTime' in worker
        assert 'lastHealthCheckTime' in worker

def test_list_workers(headers):
    actor_id = get_actor_id(headers)
    url = '{}/actors/{}/workers'.format(base_url, actor_id)
    rsp = requests.get(url, headers=headers)
    # workers collection returns the tenant_id since it is an admin api
    result = basic_response_checks(rsp, check_tenant=False)
    assert len(result) > 0
    # get the first worker
    worker = result[0]
    check_worker_fields(worker)

def test_invalid_method_list_workers(headers):
    actor_id = get_actor_id(headers)
    url = '{}/actors/{}/workers'.format(base_url, actor_id)
    rsp = requests.put(url, headers=headers)
    assert rsp.status_code == 405
    response_format(rsp)

def test_cors_list_workers(headers):
    actor_id = get_actor_id(headers)
    url = '{}/actors/{}/workers'.format(base_url, actor_id)
    headers['Origin'] = 'http://example.com'
    rsp = requests.get(url, headers=headers)
    basic_response_checks(rsp)
    assert 'Access-Control-Allow-Origin' in rsp.headers

def test_cors_options_list_workers(headers):
    actor_id = get_actor_id(headers)
    url = '{}/actors/{}/workers'.format(base_url, actor_id)
    headers['Origin'] = 'http://example.com'
    headers['Access-Control-Request-Method'] = 'POST'
    headers['Access-Control-Request-Headers'] = 'X-Requested-With'
    rsp = requests.options(url, headers=headers)
    assert rsp.status_code == 200
    assert 'Access-Control-Allow-Origin' in rsp.headers
    assert 'Access-Control-Allow-Methods' in rsp.headers
    assert 'Access-Control-Allow-Headers' in rsp.headers


def test_ensure_one_worker(headers):
    actor_id = get_actor_id(headers)
    url = '{}/actors/{}/workers'.format(base_url, actor_id)
    rsp = requests.post(url, headers=headers)
    # workers collection returns the tenant_id since it is an admin api
    assert rsp.status_code in [200, 201]
    time.sleep(8)
    rsp = requests.get(url, headers=headers)
    result = basic_response_checks(rsp, check_tenant=False)
    assert len(result) == 1

def test_ensure_two_worker(headers):
    actor_id = get_actor_id(headers)
    url = '{}/actors/{}/workers'.format(base_url, actor_id)
    data = {'num': '2'}
    rsp = requests.post(url, data=data, headers=headers)
    # workers collection returns the tenant_id since it is an admin api
    assert rsp.status_code in [200, 201]
    time.sleep(8)
    rsp = requests.get(url, headers=headers)
    result = basic_response_checks(rsp, check_tenant=False)
    assert len(result) == 2

def test_delete_worker(headers):
    # get the list of workers
    actor_id = get_actor_id(headers)
    url = '{}/actors/{}/workers'.format(base_url, actor_id)
    rsp = requests.get(url, headers=headers)
    # workers collection returns the tenant_id since it is an admin api
    result = basic_response_checks(rsp, check_tenant=False)

    # delete the first one
    id = result[0].get('id')
    url = '{}/actors/{}/workers/{}'.format(base_url, actor_id, id)
    rsp = requests.delete(url, headers=headers)
    result = basic_response_checks(rsp, check_tenant=False)
    time.sleep(4)

    # get the update list of workers
    url = '{}/actors/{}/workers'.format(base_url, actor_id)
    rsp = requests.get(url, headers=headers)
    result = basic_response_checks(rsp, check_tenant=False)
    assert len(result) == 1

    # check the workers store:
    dbid = models.Actor.get_dbid(get_tenant(headers), actor_id)
    workers = stores.workers_store.items({'actor_id': dbid})
    for worker in workers:
        assert not worker['id'] == id

def test_list_permissions(headers):
    actor_id = get_actor_id(headers)
    url = '{}/actors/{}/permissions'.format(base_url, actor_id)
    rsp = requests.get(url, headers=headers)
    result = basic_response_checks(rsp)
    assert len(result) == 2

def test_invalid_method_list_permissions(headers):
    actor_id = get_actor_id(headers)
    url = '{}/actors/{}/permissions'.format(base_url, actor_id)
    rsp = requests.put(url, headers=headers)
    assert rsp.status_code == 405
    response_format(rsp)

def test_add_permissions(headers):
    actor_id = get_actor_id(headers)
    url = '{}/actors/{}/permissions'.format(base_url, actor_id)
    data = {'user': 'tester', 'level': 'UPDATE'}
    rsp = requests.post(url, data=data, headers=headers)
    basic_response_checks(rsp)
    rsp = requests.get(url, headers=headers)
    result = basic_response_checks(rsp)
    assert len(result) == 3

def test_modify_user_perissions(headers):
    actor_id = get_actor_id(headers)
    url = '{}/actors/{}/permissions'.format(base_url, actor_id)
    data = {'user': 'tester', 'level': 'READ'}
    rsp = requests.post(url, data=data, headers=headers)
    basic_response_checks(rsp)
    rsp = requests.get(url, headers=headers)
    result = basic_response_checks(rsp)
    # should still only have 2 results; previous call should have
    # modified the user's permission to READ
    assert len(result) == 3



# #########################
# role based access control
# #########################
# The above tests were done with an admin user. In the following tests, we check RBAC with users with different Abaco
# roles. The following defines the role types we check. These strings need to much the sufixes on the jwt files in this
# tests directory.
ROLE_TYPES = ['limited', 'privileged', 'user']

def get_role_headers(role_type):
    """
    Return headers with a JWT representing a user with a specific Abaco role. Each role type is represented by a
    *different* user. The valid role_type values are listed above.
     """
    with open('/tests/jwt-abaco_{}'.format(role_type), 'r') as f:
        jwt = f.read()
    jwt_header = os.environ.get('jwt_header', 'X-Jwt-Assertion-AGAVE-PROD')
    return {jwt_header: jwt}

def test_other_users_can_create_basic_actor():
    for r_type in ROLE_TYPES:
        headers = get_role_headers(r_type)
        url = '{}/{}'.format(base_url, '/actors')
        data = {'image': 'jstubbs/abaco_test', 'name': 'abaco_test_suite_{}'.format(r_type)}
        rsp = requests.post(url, data=data, headers=headers)
        result = basic_response_checks(rsp)

def test_other_users_actor_list():
    for r_type in ROLE_TYPES:
        headers = get_role_headers(r_type)
        url = '{}/{}'.format(base_url, '/actors')
        rsp = requests.get(url, headers=headers)
        result = basic_response_checks(rsp)
        # this list should only include the actors for this user.
        assert len(result) == 1

def test_other_users_get_actor():
    for r_type in ROLE_TYPES:
        headers = get_role_headers(r_type)
        actor_id = get_actor_id(headers, 'abaco_test_suite_{}'.format(r_type))
        url = '{}/actors/{}'.format(base_url, actor_id)
        rsp = requests.get(url, headers=headers)
        basic_response_checks(rsp)

def test_other_users_can_delete_basic_actor():
    for r_type in ROLE_TYPES:
        headers = get_role_headers(r_type)
        actor_id = get_actor_id(headers, 'abaco_test_suite_{}'.format(r_type))
        url = '{}/actors/{}'.format(base_url, actor_id)
        rsp = requests.delete(url, headers=headers)
        basic_response_checks(rsp)

# limited role:
def test_limited_user_cannot_create_priv_actor():
    headers = get_role_headers('limited')
    url = '{}/{}'.format(base_url, '/actors')
    data = {'image': 'jstubbs/abaco_test', 'name': 'abaco_test_suite', 'privileged': True}
    rsp = requests.post(url, data=data, headers=headers)
    assert rsp.status_code not in range(1, 399)

# privileged role:
def test_priv_user_can_create_priv_actor():
    headers = get_role_headers('privileged')
    url = '{}/{}'.format(base_url, '/actors')
    data = {'image': 'jstubbs/abaco_test', 'name': 'abaco_test_suite_priv_delete', 'privileged': True}
    rsp = requests.post(url, data=data, headers=headers)
    result = basic_response_checks(rsp)
    actor_id = result.get('id')
    url = '{}/{}/{}'.format(base_url, '/actors', actor_id)
    rsp = requests.delete(url, headers=headers)
    basic_response_checks(rsp)


# #####################################
# search and search authorization tests
# #####################################
# Checking that search is performing correctly for each database and returning correct projections.
# Also checking that permissions work correctly; one user can't read anothers information and 
# admins can read everything. These tests do no work without prior tests.

def test_search_logs_details(headers):
    url = '{}/actors/search/logs'.format(base_url)
    rsp = requests.get(url, headers=headers)
    result = basic_response_checks(rsp)
    if case == 'snake':
        assert result['_metadata']['count_returned'] == 7
        assert result['_metadata']['record_limit'] == 100
        assert result['_metadata']['records_skipped'] == 0
        assert result['_metadata']['total_count'] == 7
        assert len(result['search']) == result['_metadata']['count_returned']
    else:
        assert result['_metadata']['countReturned'] == 7
        assert result['_metadata']['recordLimit'] == 100
        assert result['_metadata']['recordsSkipped'] == 0
        assert result['_metadata']['totalCount'] == 7
        assert len(result['search']) == result['_metadata']['countReturned']
    assert '_links' in result['search'][0]
    assert 'logs' in result['search'][0]
    assert not '_id' in result['search'][0]
    assert not 'permissions' in result['search'][0]
    assert not 'tenant' in result['search'][0]
    assert not 'exp' in result['search'][0]

def test_search_executions_details(headers):
    url = '{}/actors/search/executions'.format(base_url)
    rsp = requests.get(url, headers=headers)
    result = basic_response_checks(rsp)
    if case == 'snake':
        assert result['_metadata']['count_returned'] == 7
        assert result['_metadata']['record_limit'] == 100
        assert result['_metadata']['records_skipped'] == 0
        assert result['_metadata']['total_count'] == 7
        assert len(result['search']) == result['_metadata']['count_returned']
    else:
        assert result['_metadata']['countReturned'] == 7
        assert result['_metadata']['recordLimit'] == 100
        assert result['_metadata']['recordsSkipped'] == 0
        assert result['_metadata']['totalCount'] == 7
        assert len(result['search']) == result['_metadata']['countReturned']
    assert '_links' in result['search'][0]
    assert 'executor' in result['search'][0]
    assert 'id' in result['search'][0]
    assert 'io' in result['search'][0]
    assert 'runtime' in result['search'][0]
    assert 'status' in result['search'][0]
    assert result['search'][0]['status'] == 'COMPLETE'
    assert not '_id' in result['search'][0]
    assert not 'permissions' in result['search'][0]
    assert not 'api_server' in result['search'][0]
    assert not 'tenant' in result['search'][0]

def test_search_actors_details(headers):
    url = '{}/actors/search/actors'.format(base_url)
    rsp = requests.get(url, headers=headers)
    result = basic_response_checks(rsp)
    if case == 'snake':
        assert result['_metadata']['count_returned'] == 9
        assert result['_metadata']['record_limit'] == 100
        assert result['_metadata']['records_skipped'] == 0
        assert result['_metadata']['total_count'] == 9
        assert len(result['search']) == result['_metadata']['count_returned']
    else:
        assert result['_metadata']['countReturned'] == 9
        assert result['_metadata']['recordLimit'] == 100
        assert result['_metadata']['recordsSkipped'] == 0
        assert result['_metadata']['totalCount'] == 9
        assert len(result['search']) == result['_metadata']['countReturned']
    assert '_links' in result['search'][0]
    assert 'description' in result['search'][0]
    assert 'gid' in result['search'][0]
    assert 'hints' in result['search'][0]
    assert 'link' in result['search'][0]
    assert 'mounts' in result['search'][0]
    assert 'name' in result['search'][0]
    assert 'owner' in result['search'][0]
    assert 'privileged' in result['search'][0]
    assert 'status' in result['search'][0]
    assert result['search'][0]['token'] == 'false'
    assert not '_id' in result['search'][0]
    assert not 'permissions' in result['search'][0]
    assert not 'api_server' in result['search'][0]
    assert not 'executions' in result['search'][0]
    assert not 'tenant' in result['search'][0]
    assert not 'db_id' in result['search'][0]

def test_search_workers_details(headers):
    url = '{}/actors/search/workers'.format(base_url)
    rsp = requests.get(url, headers=headers)
    result = basic_response_checks(rsp)
    if case == 'snake':
        assert result['_metadata']['count_returned'] == 14
        assert result['_metadata']['record_limit'] == 100
        assert result['_metadata']['records_skipped'] == 0
        assert result['_metadata']['total_count'] == 14
        assert len(result['search']) == result['_metadata']['count_returned']
    else:
        assert result['_metadata']['countReturned'] == 14
        assert result['_metadata']['recordLimit'] == 100
        assert result['_metadata']['recordsSkipped'] == 0
        assert result['_metadata']['totalCount'] == 14
        assert len(result['search']) == result['_metadata']['countReturned']
    assert 'status' in result['search'][0]
    assert 'id' in result['search'][0]
    assert not '_id' in result['search'][0]
    assert not 'permissions' in result['search'][0]
    assert not 'tenant' in result['search'][0]

# privileged role
def test_search_permissions_priv(headers):
    # Logs
    url = '{}/actors/search/logs'.format(base_url)
    rsp = requests.get(url, headers=priv_headers())
    result = basic_response_checks(rsp)
    print(result['_metadata'])
    if case == 'snake':
        assert result['_metadata']['count_returned'] == 4
        assert result['_metadata']['record_limit'] == 100
        assert result['_metadata']['records_skipped'] == 0
        assert result['_metadata']['total_count'] == 4
    else:
        assert result['_metadata']['countReturned'] == 4
        assert result['_metadata']['recordLimit'] == 100
        assert result['_metadata']['recordsSkipped'] == 0
        assert result['_metadata']['totalCount'] == 4
    
    # Executions
    url = '{}/actors/search/executions'.format(base_url)
    rsp = requests.get(url, headers=priv_headers())
    result = basic_response_checks(rsp)
    print(result['_metadata'])
    if case == 'snake':
        assert result['_metadata']['count_returned'] == 4
        assert result['_metadata']['record_limit'] == 100
        assert result['_metadata']['records_skipped'] == 0
        assert result['_metadata']['total_count'] == 4
    else:
        assert result['_metadata']['countReturned'] == 4
        assert result['_metadata']['recordLimit'] == 100
        assert result['_metadata']['recordsSkipped'] == 0
        assert result['_metadata']['totalCount'] == 4

    # Actors
    url = '{}/actors/search/actors'.format(base_url)
    rsp = requests.get(url, headers=priv_headers())
    result = basic_response_checks(rsp)
    print(result['_metadata'])
    if case == 'snake':
        assert result['_metadata']['count_returned'] == 1
        assert result['_metadata']['record_limit'] == 100
        assert result['_metadata']['records_skipped'] == 0
        assert result['_metadata']['total_count'] == 1
    else:
        assert result['_metadata']['countReturned'] == 1
        assert result['_metadata']['recordLimit'] == 100
        assert result['_metadata']['recordsSkipped'] == 0
        assert result['_metadata']['totalCount'] == 1

    # Workers
    url = '{}/actors/search/workers'.format(base_url)
    rsp = requests.get(url, headers=priv_headers())
    result = basic_response_checks(rsp)
    print(result['_metadata'])
    if case == 'snake':
        assert result['_metadata']['count_returned'] == 1
        assert result['_metadata']['record_limit'] == 100
        assert result['_metadata']['records_skipped'] == 0
        assert result['_metadata']['total_count'] == 1
    else:
        assert result['_metadata']['countReturned'] == 1
        assert result['_metadata']['recordLimit'] == 100
        assert result['_metadata']['recordsSkipped'] == 0
        assert result['_metadata']['totalCount'] == 1

# limited role
def test_search_permissions_limited(headers):
    # Logs
    url = '{}/actors/search/logs'.format(base_url)
    rsp = requests.get(url, headers=limited_headers())
    result = basic_response_checks(rsp)
    print(result['_metadata'])
    if case == 'snake':
        assert result['_metadata']['count_returned'] == 0
        assert result['_metadata']['record_limit'] == 100
        assert result['_metadata']['records_skipped'] == 0
        assert result['_metadata']['total_count'] == 0
    else:
        assert result['_metadata']['countReturned'] == 0
        assert result['_metadata']['recordLimit'] == 100
        assert result['_metadata']['recordsSkipped'] == 0
        assert result['_metadata']['totalCount'] == 0
    
    # Executions
    url = '{}/actors/search/executions'.format(base_url)
    rsp = requests.get(url, headers=limited_headers())
    result = basic_response_checks(rsp)
    print(result['_metadata'])
    if case == 'snake':
        assert result['_metadata']['count_returned'] == 0
        assert result['_metadata']['record_limit'] == 100
        assert result['_metadata']['records_skipped'] == 0
        assert result['_metadata']['total_count'] == 0
    else:
        assert result['_metadata']['countReturned'] == 0
        assert result['_metadata']['recordLimit'] == 100
        assert result['_metadata']['recordsSkipped'] == 0
        assert result['_metadata']['totalCount'] == 0

    # Actors
    url = '{}/actors/search/actors'.format(base_url)
    rsp = requests.get(url, headers=limited_headers())
    result = basic_response_checks(rsp)
    print(result['_metadata'])
    if case == 'snake':
        assert result['_metadata']['count_returned'] == 1
        assert result['_metadata']['record_limit'] == 100
        assert result['_metadata']['records_skipped'] == 0
        assert result['_metadata']['total_count'] == 1
    else:
        assert result['_metadata']['countReturned'] == 1
        assert result['_metadata']['recordLimit'] == 100
        assert result['_metadata']['recordsSkipped'] == 0
        assert result['_metadata']['totalCount'] == 1

    # Workers
    url = '{}/actors/search/workers'.format(base_url)
    rsp = requests.get(url, headers=limited_headers())
    result = basic_response_checks(rsp)
    print(result['_metadata'])
    if case == 'snake':
        assert result['_metadata']['count_returned'] == 1
        assert result['_metadata']['record_limit'] == 100
        assert result['_metadata']['records_skipped'] == 0
        assert result['_metadata']['total_count'] == 1
    else:
        assert result['_metadata']['countReturned'] == 1
        assert result['_metadata']['recordLimit'] == 100
        assert result['_metadata']['recordsSkipped'] == 0
        assert result['_metadata']['totalCount'] == 1

def test_search_datetime(headers):
    url = '{}/actors/search/executions?final_state.StartedAt.gt=2000-05:00'.format(base_url)
    rsp = requests.get(url, headers=headers)
    result = basic_response_checks(rsp)
    print(result)
    assert len(result['search']) == 7

    url = '{}/actors/search/executions?final_state.StartedAt.gt=2000-01-01T01:00:00.000Z'.format(base_url)
    rsp = requests.get(url, headers=headers)
    result = basic_response_checks(rsp)
    assert len(result['search']) == 7

    url = '{}/actors/search/executions?final_state.StartedAt.lt=2000-01-01T01:00'.format(base_url)
    rsp = requests.get(url, headers=headers)
    result = basic_response_checks(rsp)
    assert len(result['search']) == 0

    url = '{}/actors/search/executions?message_received_time.between=2000-01-01T01:00,2200-12-30T23:59:59.999Z'.format(base_url)
    rsp = requests.get(url, headers=headers)
    result = basic_response_checks(rsp)
    assert len(result['search']) == 7

    url = '{}/actors/search/actors?create_time.between=2000-01-01,2200-01-01'.format(base_url)
    rsp = requests.get(url, headers=headers)
    result = basic_response_checks(rsp)
    assert len(result['search']) == 9

def test_search_exactsearch_search(headers):
    url = '{}/actors/search/actors?exactsearch=abacosamples/sleep_loop'.format(base_url)
    rsp = requests.get(url, headers=headers)
    result = basic_response_checks(rsp)
    assert len(result['search']) == 1

    url = '{}/actors/search/actors?search=sleep_loop'.format(base_url)
    rsp = requests.get(url, headers=headers)
    result = basic_response_checks(rsp)
    assert result['search'][0]['image'] == 'abacosamples/sleep_loop'

    url = '{}/actors/search/actors?exactsearch=NOTATHINGWORD'.format(base_url)
    rsp = requests.get(url, headers=headers)
    result = basic_response_checks(rsp)
    assert len(result['search']) == 0

def test_search_in_nin(headers):
    url = '{}/actors/search/executions?status.in=["COMPLETE", "READY"]'.format(base_url)
    rsp = requests.get(url, headers=headers)
    result = basic_response_checks(rsp)
    assert len(result['search']) == 7

    url = '{}/actors/search/executions?status.nin=["COMPLETE", "READY"]'.format(base_url)
    rsp = requests.get(url, headers=headers)
    result = basic_response_checks(rsp)
    assert len(result['search']) == 0

def test_search_eq_neq(headers):
    url = '{}/actors/search/actors?image=abacosamples/py3_func'.format(base_url)
    rsp = requests.get(url, headers=headers)
    result = basic_response_checks(rsp)
    assert len(result['search']) == 1

    url = '{}/actors/search/actors?image.neq=abacosamples/py3_func'.format(base_url)
    rsp = requests.get(url, headers=headers)
    result = basic_response_checks(rsp)
    assert len(result['search']) == 8

def test_search_like_nlike(headers):
    url = '{}/actors/search/actors?image.like=py3_func'.format(base_url)
    rsp = requests.get(url, headers=headers)
    result = basic_response_checks(rsp)
    assert len(result['search']) == 1
    
    url = '{}/actors/search/actors?image.nlike=py3_func'.format(base_url)
    rsp = requests.get(url, headers=headers)
    result = basic_response_checks(rsp)
    assert len(result['search']) == 8

def test_search_skip_limit(headers):
    url = '{}/actors/search/actors?skip=4&limit=23'.format(base_url)
    rsp = requests.get(url, headers=headers)
    result = basic_response_checks(rsp)
    if case == 'snake':
        assert result['_metadata']['count_returned'] == 5
        assert result['_metadata']['record_limit'] == 23
        assert result['_metadata']['records_skipped'] == 4
        assert result['_metadata']['total_count'] == 9
    else:
        assert result['_metadata']['countReturned'] == 5
        assert result['_metadata']['recordLimit'] == 23
        assert result['_metadata']['recordsSkipped'] == 4
        assert result['_metadata']['totalCount'] == 9


# ##############################
# tenancy - tests for bleed over
# ##############################

def switch_tenant_in_header(headers):
    jwt = headers.get('X-Jwt-Assertion-DEV-DEVELOP')
    return {'X-Jwt-Assertion-DEV-STAGING': jwt}

@pytest.mark.tenant
def test_tenant_list_actors(headers):
    # passing another tenant should result in 0 actors.
    headers = switch_tenant_in_header(headers)
    url = '{}/{}'.format(base_url, '/actors')
    rsp = requests.get(url, headers=headers)
    result = basic_response_checks(rsp)
    assert len(result) == 0

@pytest.mark.tenant
def test_tenant_register_actor(headers):
    headers = switch_tenant_in_header(headers)
    url = '{}/{}'.format(base_url, '/actors')
    data = {'image': 'jstubbs/abaco_test', 'name': 'abaco_test_suite_other_tenant', 'stateless': False}
    rsp = requests.post(url, json=data, headers=headers)
    result = basic_response_checks(rsp)
    assert 'description' in result
    assert result['image'] == 'jstubbs/abaco_test'
    assert result['name'] == 'abaco_test_suite_other_tenant'
    assert result['id'] is not None

@pytest.mark.tenant
def test_tenant_actor_is_ready(headers):
    headers = switch_tenant_in_header(headers)
    count = 0
    actor_id = get_actor_id(headers, name='abaco_test_suite_other_tenant')
    while count < 10:
        url = '{}/actors/{}'.format(base_url, actor_id)
        rsp = requests.get(url, headers=headers)
        result = basic_response_checks(rsp)
        if result['status'] == 'READY':
            return
        time.sleep(3)
        count += 1
    assert False

@pytest.mark.tenant
def test_tenant_list_registered_actors(headers):
    # passing another tenant should result in 1 actor.
    headers = switch_tenant_in_header(headers)
    url = '{}/{}'.format(base_url, '/actors')
    rsp = requests.get(url, headers=headers)
    result = basic_response_checks(rsp)
    assert len(result) == 1

@pytest.mark.tenant
def test_tenant_list_actor(headers):
    headers = switch_tenant_in_header(headers)
    actor_id = get_actor_id(headers, name='abaco_test_suite_other_tenant')
    url = '{}/actors/{}'.format(base_url, actor_id)
    rsp = requests.get(url, headers=headers)
    result = basic_response_checks(rsp)
    assert 'description' in result
    assert result['image'] == 'jstubbs/abaco_test'
    assert result['name'] == 'abaco_test_suite_other_tenant'
    assert result['id'] is not None

@pytest.mark.tenant
def test_tenant_list_executions(headers):
    headers = switch_tenant_in_header(headers)
    actor_id = get_actor_id(headers, name='abaco_test_suite_other_tenant')
    url = '{}/actors/{}/executions'.format(base_url, actor_id)
    rsp = requests.get(url, headers=headers)
    result = basic_response_checks(rsp)
    assert len(result.get('executions')) == 0

@pytest.mark.tenant
def test_tenant_list_messages(headers):
    headers = switch_tenant_in_header(headers)
    actor_id = get_actor_id(headers, name='abaco_test_suite_other_tenant')
    url = '{}/actors/{}/messages'.format(base_url, actor_id)
    rsp = requests.get(url, headers=headers)
    result = basic_response_checks(rsp)
    assert result.get('messages') == 0

@pytest.mark.tenant
def test_tenant_list_workers(headers):
    headers = switch_tenant_in_header(headers)
    actor_id = get_actor_id(headers, name='abaco_test_suite_other_tenant')
    url = '{}/actors/{}/workers'.format(base_url, actor_id)
    rsp = requests.get(url, headers=headers)
    # workers collection returns the tenant_id since it is an admin api
    result = basic_response_checks(rsp, check_tenant=False)
    assert len(result) > 0
    # get the first worker
    worker = result[0]
    check_worker_fields(worker)


##############
# events tests
##############

REQUEST_BIN_URL = 'https://enqjwyug892gl.x.pipedream.net'


def check_event_logs(logs):
    assert 'event_time_utc' in logs
    assert 'event_time_display' in logs
    assert 'actor_id' in logs

def test_has_cycles_1():
    links = {'A': 'B',
             'B': 'C',
             'C': 'D'}
    assert not controllers.has_cycles(links)

def test_has_cycles_2():
    links = {'A': 'B',
             'B': 'A',
             'C': 'D'}
    assert controllers.has_cycles(links)

def test_has_cycles_3():
    links = {'A': 'B',
             'B': 'C',
             'C': 'D',
             'D': 'E',
             'E': 'H',
             'H': 'B'}
    assert controllers.has_cycles(links)

def test_has_cycles_4():
    links = {'A': 'B',
             'B': 'C',
             'D': 'E',
             'E': 'H',
             'H': 'J',
             'I': 'J',
             'K': 'J',
             'L': 'M',
             'M': 'J'}
    assert not controllers.has_cycles(links)

def test_has_cycles_5():
    links = {'A': 'B',
             'B': 'C',
             'C': 'C'}
    assert controllers.has_cycles(links)

def test_create_event_link_actor(headers):
    url = '{}/{}'.format(base_url, '/actors')
    data = {'image': 'jstubbs/abaco_test', 'name': 'abaco_test_suite_event-link', 'stateless': False}
    rsp = requests.post(url, data=data, headers=headers)
    result = basic_response_checks(rsp)

def test_create_actor_with_link(headers):
    # first, get the actor id of the event_link actor:
    link_actor_id = get_actor_id(headers, name='abaco_test_suite_event-link')
    # register a new actor with link to event_link actor
    url = '{}/{}'.format(base_url, '/actors')
    data = {'image': 'jstubbs/abaco_test',
            'name': 'abaco_test_suite_event',
            'link': link_actor_id}
    rsp = requests.post(url, data=data, headers=headers)
    result = basic_response_checks(rsp)

def test_create_actor_with_webhook(headers):
    # register an actor to serve as the webhook target
    url = '{}/{}'.format(base_url, '/actors')
    data = {'image': 'jstubbs/abaco_test', 'name': 'abaco_test_suite_event-webhook', 'stateless': False}
    rsp = requests.post(url, data=data, headers=headers)
    result = basic_response_checks(rsp)
    aid = get_actor_id(headers, name='abaco_test_suite_event-webhook')
    # create a nonce for this actor
    url = '{}/actors/{}/nonces'.format(base_url, aid)
    rsp = requests.post(url, headers=headers)
    result = basic_response_checks(rsp)
    nonce = result['id']
    # in practice, no one should ever do this - the built in link property should be used instead;
    # but this illustrates the use of the webhook feature without relying on external APIs.
    webhook = '{}/actors/{}/messages?x-nonce={}'.format(base_url, aid, nonce)
    # make a new actor with a webhook property that points to the above messages endpoint -
    url = '{}/actors'.format(base_url)
    data = {'image': 'jstubbs/abaco_test',
            'name': 'abaco_test_suite_event-2',
            'webhook': webhook}
    rsp = requests.post(url, data=data, headers=headers)
    result = basic_response_checks(rsp)
    event_aid = result['id']
    # once the new actor is READY, the webhook actor should have gotten a message to
    url = '{}/actors/{}/executions'.format(base_url, aid)
    webhook_ready_ex_id = None
    idx = 0
    while not webhook_ready_ex_id and idx < 35:
        rsp = requests.get(url, headers=headers)
        ex_data = rsp.json().get('result').get('executions')
        if ex_data and len(ex_data) > 0:
            webhook_ready_ex_id = ex_data[0]['id']
            break
        else:
            idx = idx + 1
            time.sleep(1)
    if not webhook_ready_ex_id:
        print("webhook actor never executed. actor_id: {}; webhook_actor_id: {}".format(event_aid, aid))
        assert False
        # wait for linked execution to complete and get logs
    idx = 0
    done = False
    while not done and idx < 20:
        # get executions for linked actor and check status of each
        rsp = requests.get(url, headers=headers)
        ex_data = rsp.json().get('result').get('executions')
        if ex_data[0].get('status') == 'COMPLETE':
            done = True
            break
        else:
            time.sleep(1)
            idx = idx + 1
    if not done:
        print("webhook actor executions never completed. actor: {}; "
              "actor: {}; Final execution data: {}".format(event_aid, aid, ex_data))
        assert False
    # now check the logs from the two executions --
    # first one should be the actor READY message:
    url = '{}/actors/{}/executions/{}/logs'.format(base_url, aid, webhook_ready_ex_id)
    rsp = requests.get(url, headers=headers)
    result = basic_response_checks(rsp)
    logs = result.get('logs')
    assert "'event_type': 'ACTOR_READY'" in logs
    check_event_logs(logs)


def test_execute_event_actor(headers):
    actor_id = get_actor_id(headers, name='abaco_test_suite_event')
    data = {'message': 'testing events execution'}
    result = execute_actor(headers, actor_id, data=data)
    exec_id = result['id']
    # now that this execution has completed, check that the linked actor also executed:
    idx = 0
    link_execution_ex_id = None
    link_actor_id = get_actor_id(headers, name='abaco_test_suite_event-link')
    url = '{}/actors/{}/executions'.format(base_url, link_actor_id)
    # the linked actor should get 2 messages - one for the original actor initially being set to READY
    # and a second when the execution sent above completes.
    while not link_execution_ex_id and idx < 35:
        rsp = requests.get(url, headers=headers)
        ex_data = rsp.json().get('result').get('executions')
        if ex_data and len(ex_data) > 1:
            link_ready_ex_id = ex_data[0]['id']
            link_execution_ex_id = ex_data[1]['id']
            break
        else:
            idx = idx + 1
            time.sleep(1)
    if not link_execution_ex_id:
        print("linked actor never executed. actor_id: {}; link_actor_id: {}".format(actor_id, link_actor_id))
        assert False
    # wait for linked execution to complete and get logs
    idx = 0
    done = False
    while not done and idx < 20:
        # get executions for linked actor and check status of each
        rsp = requests.get(url, headers=headers)
        ex_data = rsp.json().get('result').get('executions')
        if ex_data[0].get('status') == 'COMPLETE' and ex_data[1].get('status') == 'COMPLETE':
            done = True
            break
        else:
            time.sleep(1)
            idx = idx + 1
    if not done:
        print("linked actor executions never completed. actor: {}; "
              "linked_actor: {}; Final execution data: {}".format(actor_id, link_actor_id, ex_data))
        assert False
    # now check the logs from the two executions --
    # first one should be the actor READY message:
    url = '{}/actors/{}/executions/{}/logs'.format(base_url, link_actor_id, link_ready_ex_id)
    rsp = requests.get(url, headers=headers)
    result = basic_response_checks(rsp)
    logs = result.get('logs')
    assert "'event_type': 'ACTOR_READY'" in logs
    check_event_logs(logs)

    # second one should be the actor execution COMPLETE message:
    url = '{}/actors/{}/executions/{}/logs'.format(base_url, link_actor_id, link_execution_ex_id)
    rsp = requests.get(url, headers=headers)
    result = basic_response_checks(rsp)
    logs = result.get('logs')
    assert "'event_type': 'EXECUTION_COMPLETE'" in logs
    assert 'execution_id' in logs
    check_event_logs(logs)

def test_cant_create_link_with_cycle(headers):
    # this test checks that adding a link to an actor that did not have one that creates a cycle
    # is not allowed.
    # register a new actor with no link
    url = '{}/{}'.format(base_url, '/actors')
    data = {'image': 'jstubbs/abaco_test',
            'name': 'abaco_test_suite_create_link',}
    rsp = requests.post(url, data=data, headers=headers)
    result = basic_response_checks(rsp)
    new_actor_id = result['id']
    # create 5 new actors, each with a link to the one created previously:
    new_actor_ids = []
    for i in range(5):
        data['link'] = new_actor_id
        rsp = requests.post(url, data=data, headers=headers)
        result = basic_response_checks(rsp)
        new_actor_id = result['id']
        new_actor_ids.append(new_actor_id)
    # now, update the first created actor with a link that would create a cycle
    first_aid = new_actor_ids[0]
    data['link'] = new_actor_ids[4]
    url = '{}/actors/{}'.format(base_url, first_aid)
    print("url: {}; data: {}".format(url, data))
    rsp = requests.put(url, data=data, headers=headers)
    assert rsp.status_code == 400
    assert 'this update would result in a cycle of linked actors' in rsp.json().get('message')

def test_cant_update_link_with_cycle(headers):
    # this test checks that an update to a link that would create a cycle is not allowed
    link_actor_id = get_actor_id(headers, name='abaco_test_suite_event-link')
    # register a new actor with link to event_link actor
    url = '{}/{}'.format(base_url, '/actors')
    data = {'image': 'jstubbs/abaco_test',
            'name': 'abaco_test_suite_event',
            'link': link_actor_id}
    # create 5 new actors, each with a link to the one created previously:
    new_actor_ids = []
    for i in range(5):
        rsp = requests.post(url, data=data, headers=headers)
        result = basic_response_checks(rsp)
        new_actor_id = result['id']
        data['link'] = new_actor_id
        new_actor_ids.append(new_actor_id)
    # now, update the first created actor with a link that would great a cycle
    first_aid = new_actor_ids[0]
    data['link'] = new_actor_ids[4]
    url = '{}/actors/{}'.format(base_url, first_aid)
    print("url: {}; data: {}".format(url, data))

    rsp = requests.put(url, data=data, headers=headers)
    assert rsp.status_code == 400
    assert 'this update would result in a cycle of linked actors' in rsp.json().get('message')


##############
# Clean up
##############

def test_remove_final_actors(headers):
    time.sleep(60)
    url = '{}/actors'.format(base_url)
    rsp = requests.get(url, headers=headers)
    result = basic_response_checks(rsp)
    for act in result:
        url = '{}/actors/{}'.format(base_url, act.get('id'))
        rsp = requests.delete(url, headers=headers)
        result = basic_response_checks(rsp)

def test_tenant_remove_final_actors(headers):
    headers = switch_tenant_in_header(headers)
    url = '{}/actors'.format(base_url)
    rsp = requests.get(url, headers=headers)
    result = basic_response_checks(rsp)
    for act in result:
        url = '{}/actors/{}'.format(base_url, act.get('id'))
        rsp = requests.delete(url, headers=headers)
        result = basic_response_checks(rsp)

def test_limited_remove_final_actors(headers):
    headers = limited_headers()
    #headers = switch_tenant_in_header(headers)
    url = '{}/actors'.format(base_url)
    rsp = requests.get(url, headers=headers)
    result = basic_response_checks(rsp)
    for act in result:
        url = '{}/actors/{}'.format(base_url, act.get('id'))
        rsp = requests.delete(url, headers=headers)
        result = basic_response_checks(rsp)

def test_clean_up_ipc_dirs():
    health.clean_up_ipc_dirs()<|MERGE_RESOLUTION|>--- conflicted
+++ resolved
@@ -243,7 +243,6 @@
 
 @pytest.mark.log_exp
 def test_update_log_ex(headers):
-<<<<<<< HEAD
     actor_id = get_actor_id(headers, 'abaco_log_ex_test')
     url = '{}/actors/{}'.format(base_url, actor_id)
     if case == 'camel':
@@ -252,12 +251,6 @@
         log_field = 'log_ex'
     data = {'image': 'jstubbs/abaco_test', log_field: '20000'}
     rsp = requests.put(url, data=data, headers=headers)
-=======
-    actor_id = get_actor_id(headers, name='abaco_test_suite')
-    url = '{}/actors/{}'.format(base_url, actor_id)
-    data = {'image': 'jstubbs/abaco_test', 'stateless': False, 'logEx': '20000'}
-    rsp = requests.put(url, headers=headers, data=data)
->>>>>>> 19df1c3d
     result = basic_response_checks(rsp)
     assert result['image'] == 'jstubbs/abaco_test'
     assert result[log_field] == 20000

--- conflicted
+++ resolved
@@ -356,17 +356,12 @@
     processes (or actors!) on a single host, the system can be easily
     deployed and scaled up across any number of hosts. See the `ansible`
     directory for scripts used to deploy abaco in production-like
-<<<<<<< HEAD
-    environments. For more information on the Abaco architecture see
-    (<https://github.com/TACC/abaco/blob/master/docs/architecture.rst>).
-=======
     environments. For more information on the abaco architecture see
     (<https://github.com/TACC/abaco/blob/master/docs/architecture.md>).
     UPDATE: with the announcement of Docker 1.12 and embedded
     orchestration, parts of this section will be updated to make
     deploying on a swarm cluster seamless and automatic from the compose
     file.
->>>>>>> 31d6855f
 -   **Configurable**: Many aspects of the Abaco system are configurable
     via the abaco.conf file. The example contained in this repository is
     self-documenting.

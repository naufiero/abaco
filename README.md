Abaco
=====

<<<<<<< HEAD
Actor Based Co(mputing)ntainers: Containers-as-a-service via the Actor
model.
=======
Actor Based Co(ntainers)mputing: Functions-as-a-service using the Actor model. 

[![DOI](https://zenodo.org/badge/39394579.svg)](https://zenodo.org/badge/latestdoi/39394579)
>>>>>>> 1049ef96

Intro
-----

Abaco is a web service and distributed system that combines the actor model of concurrent computation, Linux containers into a web services platform that provides functions-as-a-service. In Abaco, actor registered in the system is associated with a Docker image. Actor containers are executed in response to messages posted to their inbox which itself is given by a URI exposed via Abaco. In the process of executing the actor container, state, logs and execution statistics are collected. Many aspects of the
system are configurable. 

Quickstart
----------

![Usage Workflow](docs/Figure2.png "Abaco Usage, Illustrated")

1.  Deploy a development version of the Abaco stack using
    `docker-compose`. First, change into the project root and export the
    following variable so that abaco containers know where to find the
    example configuration file

    ```shell
    $ export abaco_path=$(pwd)
    ```

<<<<<<< HEAD
    Then start the abaco containers with the following command:
=======
    Then start the Abaco containers with the following two commands:
>>>>>>> 1049ef96

    ```shell
    $ docker-compose -f dc-all.yml up -d
    ```

    If all went well, the services will be running behind `nginx` on 8000. We assume the Docker Gateway is running on the default IP for Docker 1.9.1+ which is 172.17.0.1. If this is not the case for your setup, you will need to update the value of host within the store stanza of the all.conf file with the IP address of the Gateway. It also may take several seconds for the mongo db to be ready to accept connections.

2.  Register an actor -- Initially, the Abaco system is empty with no actors defined which can be seen by making a GET request to the root collection:

    ```shell
    $ curl localhost:8000/actors
    ```

    Abaco will respond with a JSON message that looks something like:

    > ```json
    > {
    >     "msg": "Actors retrieved successfully.",
    >     "result": [],
    >     "status": "success",
    >     "version": "0.01"
    > }
    > ```

    To define an actor, pass a name and an image available on the public Docker Hub.

    ```shell
    $ curl -X POST --data "image=jstubbs/abaco_test&name=foo" "localhost:8000/actors"
    ```

    Abaco responds in JSON. You should see something like this:

    ```json
    {
        "msg": "Actor created successfully.",
        "result": {
            "default_environment": {},
            "description": "",
            "id": "e68ebbb7-4986-46ee-9332-a1f5cfc6a533",
            "image": "jstubbs/abaco_test",
            "name": "foo",
            "privileged": false,
            "stateless": false,
            "status": "SUBMITTED",
            "tenant": "dev_staging"
        },
        "status": "success",
        "version": "0.01"
    }
    ```

    Abaco assigned a uuid to the actor (in this case `e68ebbb7-4986-46ee-9332-a1f5cfc6a533`) and associated it with the image jstubbs/abaco\_test which it began pulling from the public Docker hub.

3.  Notice that Abaco returned a status of `SUBMITTED` for the actor; behind the scenes, Abaco is starting a worker container to handle messages passed to this actor. The worker must initialize itself (download the image, etc) before the actor is ready. You can retrieve the details about an actor (including the status) by making a `GET` request to a specific actor using its uuid like so:

    ```shell
    $ curl localhost:8000/actors/e68ebbb7-4986-46ee-9332-a1f5cfc6a533
    ```

    When the actor's worker is initialized, you will see a response like
    this:

    ```json
    {
        "msg": "Actor retrieved successfully.",
        "result": {
            "default_environment": {},
            "description": "",
            "id": "e68ebbb7-4986-46ee-9332-a1f5cfc6a533",
            "image": "jstubbs/abaco_test",
            "name": "test",
            "privileged": false,
            "stateless": false,
            "status": "READY",
            "tenant": "dev_staging"
        },
        "status": "success",
        "version": "0.01"
    }
    ```

    A status of "READY" indicates that actor is capable of processing messages by launching containers from the image.

4.  We're now ready to execute our actor. To do so, make a `POST` request to the messages collection for the actor and pass a message string as the payload.

    ```bash
    $ curl -X POST --data "message=execute yourself"  localhost:8000/actors/e68ebbb7-4986-46ee-9332-a1f5cfc6a533/messages
    ```

    abaco executes the image registered for `e68ebbb7-4986-46ee-9332-a1f5cfc6a533`, in this case, jstubbs/abaco\_test, and passes in the string `"execute yourself"` as an environmental variable (`$MSG`). abaco will use the default command included in the image when executing the container. The response will look like this:

    ```json
    {
        "msg": "The request was successful",
        "result": {
            "execution_id": "27326d48-7f00-4a45-a2f7-76fff8d685e6",
            "msg": "execute yourself"
        },
        "status": "success",
        "version": "0.01"
    }
    ```

    Note that the execution id (in this case, `27326d48-7f00-4a45-a2f7-76fff8d685e6`) is returned in the response. This execution id can be used to retrieve information about the execution.

5.  An actor's executions can be retrieved using the `executions` sub-collection.

    ```shell
    $ curl localhost:8000/actors/e68ebbb7-4986-46ee-9332-a1f5cfc6a533/executions
    ```

    The response will include summary statistics of all executions for the actor as well as the id's of each execution. As expected, we see the execution id returned from the previous step.

    ```json
    {
        "msg": "Actor executions retrieved successfully.",
        "result": {
            "ids": [
                "27326d48-7f00-4a45-a2f7-76fff8d685e6"
            ],
            "total_cpu": 144132228,
            "total_executions": 1,
            "total_io": 438,
            "total_runtime": 2
        },
        "status": "success",
        "version": "0.01"
    }
    ```

    The `abaco_test` image simply echo's the environment and does a sleep for 5 seconds. We can query the executions collection with the execution id at any to get status information about the execution. When the execution finishes, its status will be returned as "COMPLETE" and details about the execution including runtime, cpu, and io usage will be available. For example:

    > ```shell
    > $ curl localhost:8000/actors/e68ebbb7-4986-46ee-9332-a1f5cfc6a533/executions/27326d48-7f00-4a45-a2f7-76fff8d685e6
    > ```

    The response will look something like:

    > ```json
    > {
    >     "msg": "Actor execution retrieved successfully.",
    >     "result": {
    >         "actor_id": "e68ebbb7-4986-46ee-9332-a1f5cfc6a533",
    >         "cpu": 144132228,
    >         "executor": "anonymous",
    >         "id": "27326d48-7f00-4a45-a2f7-76fff8d685e6",
    >         "io": 438,
    >         "runtime": 2,
    >         "status": "COMPLETE"
    >     },
    >     "status": "success",
    >     "version": "0.01"
    > }
    > ```

6.  You can also retrieve the logs (as in docker logs) for any execution:

    ```shell
    $ curl localhost:8000/actors/e68ebbb7-4986-46ee-9332-a1f5cfc6a533/executions/27326d48-7f00-4a45-a2f7-76fff8d685e6/logs
    ```

    Response:

    ```json
    {
        "msg": "Logs retrieved successfully.",
        "result": "Contents of MSG: execute yourself\nEnvironment:\nHOSTNAME=f64b9adb8239\nSHLVL=1\nHOME=/root\n_abaco_api_server=https://dev.tenants.staging.agaveapi.co\nMSG=execute yourself\nPATH=/usr/local/sbin:/usr/local/bin:/usr/sbin:/usr/bin:/sbin:/bin\nPWD=/\n_abaco_username=anonymous\n",
        "status": "success",
        "version": "0.01"
    }
    ```

    As mentioned earlier, this test container simply echo's the environment, and we see that from the logs. Notice that our `MSG` variable showed up, as well as a couple other variables: `_abaco_api_server` and `_abaco_username`. The username is showing up as "anonymous" since the development configuration is using no authentication; however, the abaco system has a configurable authentication mechanism for securing the services with standards such as JWT (<https://tools.ietf.org/html/rfc7519>), and when such authentication mechanisms are configured, the username will be populated.

Additional Features
-------------------

The quick start introduced the basic features of abaco. Here we list
some of the more advanced features.

-   **Admin API**: In abaco, messages sent to an actor for execution are
    queued and processed by the actor's "workers". Workers are processes
    that have access to the docker daemon and the actor's image, and
    workers take care of launching the actor containers, reading the
    docker stats api for the execution, storing logs for the execution,
    etc. abaco has a separate administration api which can be used to
    manage the workers for an actor. This API is available via the
    `workers` collection for any given actor: for example, to retrieve
    the workers for our actor from the quickstart we would make a GET
    request like so:

    ```shell
    $ curl localhost:8000/actors/e68ebbb7-4986-46ee-9332-a1f5cfc6a533/workers
    ```

    The response contains the list of all workers and supporting
    metadata including the worker's container id, the host ip where the
    working is running and its status.

    ```json
    {
        "msg": "Workers retrieved successfully.",
        "result": {
            "656fdef81bef4a0aa564f4880c1e8380": {
                "ch_name": "656fdef81bef4a0aa564f4880c1e8380",
                "cid": "1e7625aa897f6409498d7a455b1a51482dceca0d16dc2521f34add16b4ba4f7f",
                "host_id": "0",
                "host_ip": "172.17.0.1",
                "image": "jstubbs/abaco_test",
                "last_execution": 0,
                "location": "unix://var/run/docker.sock",
                "status": "READY",
                "tenant": "dev_staging"
            }
        },
        "status": "success",
        "version": "0.01"
    }
    ```

    We can add workers for an actor by making POST requests to the
    collection, optionally passing an argument `num` to specify a number
    of workers to have (default is 1). Note that when an actor has
    multiple workers, messages will be processed in parallel. We can
    also delete a worker by making a DELETE request to the worker's URI.

-   **Privileged containers**: By default, all actor containers are
    started in non-privileged mode, but when registering an actor, the
    user can specify that the actor is `privileged`, in which case the
    actor's containers will be started in privileged mode with the
    docker daemon mounted. This can be used, for example, to kick off
    automated Docker builds of other images.
-   **Default environments**: When registering an actor, the operator
    can provide an arbitrary JSON collection of key/value pairs in the
    `default_environment` parameter. These variables and values will be
    injected into the environment when executing a container. This can
    be useful for providing sensitive information such as credentials
    that cannot be stored in the actor's Docker image.
-   **Custom container environments**: When making a POST request to the
    actor's messages collection to execute an actor container, users can
    supply additional environment variables and values as query
    parameters. abaco will update the actor's default environment with
    these query parameter variables and values, with the latter
    overriding the former.
-   **Stateless actors**: By default, actors are assumed to be statefull
    (that is, have side effects or maintain state between executions),
    but when registered, an actor can be set as "stateless" indicating
    that they can be automatically scaled (that is, add additional
    workers) without race conditions (see below).
-   **Health checks and auto-scaling**: currently, abaco runs health
    check processes to ensure that workers are healthy and available for
    processing messages in an actor's queue. Health check agents can
    create new workers and/or destroy existing workers as needed,
    depending on an actor's queue size. We are currently working on
    formalized policies that can be set in the `abaco.conf` file to
    allow for more robust auto-scaling, including that of stateless
    actors.
-   **Hot updates and graceful shutdowns**: workers can be sent a
    "shutdown" command which will cause the worker to exit. If the
    worker is currently processing an actor execution, the execution
    will conclude before the worker exits. When updating an actor's
    image, abaco first gracefully shuts down all workers before
    launching new workers with the updated image so that actors are in
    effect updated in real time with no downtime or execution
    interruption.
-   **Scalable architecture and Multihost deployments**: Abaco was
    architected to scale easily to meet the demands of large workloads
    across thousands of actors. While the quickstart launched all abaco
    processes (or actors!) on a single host, the system can be easily
    deployed and scaled up across any number of hosts. See the `ansible`
    directory for scripts used to deploy abaco in production-like
    environments. For more information on the abaco architecture see
    (<https://github.com/TACC/abaco/blob/master/docs/architecture.rst>).
    UPDATE: with the announcement of Docker 1.12 and embedded
    orchestration, parts of this section will be updated to make
    deploying on a swarm cluster seamless and automatic from the compose
    file.
-   **Configurable**: Many aspects of the Abaco system are configurable
    via the abaco.conf file. The example contained in this repository is
    self-documenting.
-   **Multi-tenant**: A single Abaco instance can serve multiple
    organization or "tenants" which have logical separation within the
    system. The tenants can be configured in the `abaco.conf` file and
    read out of the request through either a JWT or a special tenant
    header.
-   **Integration with the Agave (<http://agaveapi.co/>)
    science-as-a-service API platform**: Abaco can be used as an "event
    processor" in conjunction with the Agave API platform. When deployed
    and configured with Agave's JWT authentication, abaco will inject
    the necessary authentication tokens needed for making requests
    directly to Agave APIs on behalf of the original end-user.
    Additionally, we are developing base images that contain Agave
    language SDKs and other tools so that processing an event can be as
    easy as writing a function or extending a class.<|MERGE_RESOLUTION|>--- conflicted
+++ resolved
@@ -1,14 +1,9 @@
 Abaco
 =====
 
-<<<<<<< HEAD
-Actor Based Co(mputing)ntainers: Containers-as-a-service via the Actor
-model.
-=======
-Actor Based Co(ntainers)mputing: Functions-as-a-service using the Actor model. 
+Actor Based Co(mputing)ntainers: Functions-as-a-service using the Actor model.
 
 [![DOI](https://zenodo.org/badge/39394579.svg)](https://zenodo.org/badge/latestdoi/39394579)
->>>>>>> 1049ef96
 
 Intro
 -----
@@ -30,11 +25,7 @@
     $ export abaco_path=$(pwd)
     ```
 
-<<<<<<< HEAD
-    Then start the abaco containers with the following command:
-=======
     Then start the Abaco containers with the following two commands:
->>>>>>> 1049ef96
 
     ```shell
     $ docker-compose -f dc-all.yml up -d

--- conflicted
+++ resolved
@@ -151,9 +151,6 @@
             return self._process(msg.body), msg
 
 
-<<<<<<< HEAD
-class ActorMsgChannel(BinaryChannel):
-=======
 from queues import BinaryTaskQueue
 
 
@@ -169,7 +166,6 @@
 
 
 class ActorMSSgChannel(BinaryChannel):
->>>>>>> 405cc345
     """Work with messages sent to a specific actor.
     """
     def __init__(self, actor_id):

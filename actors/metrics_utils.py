--- conflicted
+++ resolved
@@ -13,12 +13,8 @@
 logger = get_logger(__name__)
 
 message_gauges = {}
-<<<<<<< HEAD
-cmd_channel_gauges = {}
-=======
 worker_gaueges = {}
 
->>>>>>> 786f57fd
 PROMETHEUS_URL = 'http://172.17.0.1:9090'
 
 MAX_WORKERS_PER_HOST = Config.get('spawner', 'max_workers_per_host')
@@ -29,29 +25,16 @@
     for actor_id in actor_ids:
         if actor_id not in message_gauges.keys():
             try:
-                actor = actors_store[actor_id]
                 g = Gauge(
                     'message_count_for_actor_{}'.format(actor_id.decode("utf-8").replace('-', '_')),
                     'Number of messages for actor {}'.format(actor_id.decode("utf-8").replace('-', '_'))
                 )
                 message_gauges.update({actor_id: g})
                 logger.debug('Created gauge {}'.format(g))
-                channel_name = actor.get("queue")
-
-                if channel_name and channel_name not in cmd_channel_gauges.keys():
-
-                    command_gauge = Gauge('message_count_for_command_channel_{}'.format(channel_name),
-                                          'Number of messages currently in the Command Channel {}'.format(channel_name))
-                    ch = CommandChannel(name=channel_name)
-                    command_gauge.set(len(ch._queue._queue))
-                    message_gauges.update({channel_name: command_gauge})
-                    logger.debug("METRICS COMMAND CHANNEL {} size: {}".format(channel_name, command_gauge._value._value))
-                    ch.close()
             except Exception as e:
                 logger.info("got exception trying to instantiate the Gauge: {}".format(e))
         else:
             g = message_gauges[actor_id]
-
 
         try:
             ch = ActorMsgChannel(actor_id=actor_id.decode("utf-8"))

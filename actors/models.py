from copy import deepcopy
import datetime
import json
import timeit
import uuid
import re
import time

from flask_restful import inputs
from hashids import Hashids

from agaveflask.utils import RequestParser

from channels import CommandChannel, EventsChannel
from codes import REQUESTED, READY, ERROR, SHUTDOWN_REQUESTED, SHUTTING_DOWN, SUBMITTED, EXECUTE, PermissionLevel, \
    SPAWNER_SETUP, PULLING_IMAGE, CREATING_CONTAINER, UPDATING_STORE, BUSY
from config import Config
from errors import DAOError, ResourceError, PermissionsException, WorkerException, ExecutionException

from stores import actors_store, alias_store, clients_store, executions_store, logs_store, nonce_store, \
    permissions_store, workers_store, abaco_metrics_store

from agaveflask.logs import get_logger
logger = get_logger(__name__)


HASH_SALT = 'eJa5wZlEX4eWU'

# default max length for an actor execution log - 1MB
DEFAULT_MAX_LOG_LENGTH = 1000000

def is_hashid(identifier):
    """ 
    Determine if `identifier` is an Abaco Hashid (e.g., actor id, worker id, nonce id, etc.
    
    :param identifier (str) - The identifier to check 
    :return: (bool) - True if the identifier is an Abaco Hashid.
    """
    hashids = Hashids(salt=HASH_SALT)
    dec = hashids.decode(identifier)
    # the decode() method returns a non-empty tuple (containing the original uuid seed)
    # iff the identifier was produced from an encode() with the HASH_SALT; otherwise, it returns an
    # empty tuple. Therefore, the length of the produced tuple can be used to check whether the
    # identify was created with the Abaco HASH_SALT.
    if len(dec) > 0:
        return True
    else:
        return False

def under_to_camel(value):
    def camel_case():
        yield type(value).lower
        while True:
            yield type(value).capitalize
    c = camel_case()
    return "".join(c.__next__()(x) if x else '_' for x in value.split("_"))


def dict_to_camel(d):
    """Convert all keys in a dictionary to camel case."""
    d2 = {}
    for k,v in d.items():
        d2[under_to_camel(k)] = v
    return d2

def camel_to_under(value):
    return re.sub(r'(?<!^)(?=[A-Z])', '_', value).lower()

def dict_to_under(d):
    """Convert all keys in a dictionary to camel case."""
    d2 = {}
    for k,v in d.items():
        k = k.split(".")
        k[0] = camel_to_under(k[0])
        k = ".".join(k)
        d2[k] = v
    return d2

def get_current_utc_time():
    """Return string representation of current time in UTC."""
    return datetime.datetime.utcnow()

def display_time(t):
    """ Convert a string representation of a UTC timestamp to a display string."""
    if not t:
        return "None"
    try:
        dt = t.isoformat().replace('000', 'Z')
    except AttributeError as e:
        logger.error(f"Did not receive datetime object. Received object of type {type(t)}. Object: {t}. Exception: {e}")
        raise DAOError("Error retrieving time data.")
    except Exception as e:
        logger.error(f"Error in formatting display time. Exception: {e}")

        raise DAOError("Error retrieving time data.")
    return dt


class Search():
    def __init__(self, args, search_type, tenant, user):
        self.args = args
        self.search_type = search_type.lower()
        self.tenant = tenant
        self.user = user

    def search(self):
        """
        Does a search on one of four selected Mongo databases. Workers,
        executions, actors, and logs. Uses the Mongo aggregation function
        to first perform a full-text search. Following that permissions are
        checked, variable matching is attempted, logical operators are attempted,
        and truncation is performed.
        """
        logger.info(f'Received a request to search. Search type: {self.search_type}')

        queried_store, security = self.get_db_specific_sections()
        search, query, skip, limit = self.arg_parser()

        # Pipeline initially made use of 'project', I've opted to instead
        # do all post processing in 'post_processing()' for simplicity.
        pipeline = search + query + security
        start = time.time()
        full_search_res = list(queried_store.aggregate(pipeline))
        logger.info(f'Got search response in {time.time() - start} seconds.'\
                    f'Pipeline: {pipeline} First two results: {full_search_res[0:1]}')
        final_result = self.post_processing(full_search_res, skip, limit)
        return final_result

    def get_db_specific_sections(self):
        """
        Takes in the search_type and gives the correct store to query.
        Also figures out the permission pipeline sections for the specified
        search_type. The actors_store is the only store that require a
        different permission type. Permissions are done by matching tenant,
        but also joining the permissions store based on actor dbid and matching
        user to allow for shared permissions.
        """
        store_dict = {'executions': executions_store,
                      'workers': workers_store,
                      'actors': actors_store,
                      'logs': logs_store}
        try:
            queried_store = store_dict[self.search_type]
        except KeyError:
            raise KeyError(f"Inputted search_type is invalid, must"\
                            " be one of {list(store_dict.keys())}.")
        
        localField = 'actor_id'
        if self.search_type =='actors':
            localField = '_id'
        security = [{'$match': {'tenant': self.tenant}},
                    {'$lookup':
                        {'from' : '2',
                        'localField' : localField,
                        'foreignField' : '_id',
                        'as' : 'permissions'}},
                    {'$unwind': '$permissions'},
                    {'$match': {'permissions.' + self.user: {'$exists': True}}}]

        return queried_store, security

    def arg_parser(self):
        """
        Arg parser parses the query parameters of the url. Allows for specified
        Mongo logical operators, also for fuzzy or exact full-text search.
        Skip and limit parameters are defined here. If the given parameter
        matches none of the above, the function attempts to match a key to
        a value. When trying to reach a nested value, the exact key must be
        specified. For example, '_links.owner'.
        """
        query = []
        # Always searches by tenant to increase speed of search
        search = f'"{self.tenant}"'
        # Initial paging settings
        skip_amo = 0
        limit_amo = 100

        # Converts everything to snake case as that's what Mongo holds.
        # This means that snake case input will always work, but not camel case.
        case = Config.get('web', 'case')
        if case == 'camel':
            self.args = dict_to_under(self.args)

        # Args are passed in as a dictionary. A list of values if there are
        # multiple of the same key, one value if not.
        # Checks each key given by the requests query parameters.
        for key, val in self.args.items():
            # Ignores x-nonce and that for Abaco authentication, not search.
            if key == "x-nonce":
                pass
            # Adds vals matched to 'search' to the 'search' string which will
            # later be added to the pipeline
            elif key == "search":
                if isinstance(val, list):
                    joined_val = ' '.join(val)
                    search = search + f' {joined_val}'
                else:
                    search = search + f' {val}'
            # Same as 'search', but with double quotation around the value
            elif key == "exactsearch":
                if isinstance(val, list):
                    joined_val = '" "'.join(val)
                    search = search + f' "{joined_val}"'
                else:
                    search = search + f' "{val}"'
            # Checks for only one limit and skip, sets. Raises errors.
            elif key == "skip" or key == "limit":
                try:
                    val = int(val)
                except ValueError:
                    raise ValueError(f'Inputted "{key}" paramater must be an int. Received: {val}')
                if val < 0:
                    raise ValueError(f'Inputted "{key}" must be positive. Received: {val}')
                if key == "skip":
                    skip_amo = val
                if key == "limit":
                    limit_amo = val
            else:
                # Keys in the mongo db that should neccessitate datetime objects.
                time_keys = ['start_time', 'message_received_time', 'last_execution_time',
                            'last_update_time', 'StartedAt', 'FinishedAt', 'create_time',
                            'last_health_check_time']
                # Trying lots of types to parse inputted strings.
                # Boolean check
                if val.lower() == 'false':
                    val = False
                elif val.lower() == 'true':
                    val = True
                # None check
                elif val.lower() == 'none':
                    val = None
                # Datetime check - Checks for keys that correspond to datetime objects,
                # if there is a match, the value is converted to a datetime object.
                # '.between' gets special parsing due to the comma delimination.
                elif any(time_key in key for time_key in time_keys):
                    if '.between' in key:
                        if not ',' in val:
                            raise ValueError('Between must have two variables seperated by a comma. Ex. io.between=20,40')
                        time1, time2 = val.split(',')
                        time1 = self.broad_ISO_to_datetime(time1)
                        time2 = self.broad_ISO_to_datetime(time2)
                        val = [time1, time2]
                    else:
                        val = self.broad_ISO_to_datetime(val)
                else:
                    # Number check (floats are fine for all comparisons)
                    try: 
                        val = float(val)
                    except (ValueError, TypeError):
                        # List check/Other JSON check
                        try:
                            val = json.loads(val.replace("'", '"'))
                        except json.JSONDecodeError:
                            # Checks if list had the wrong quotes
                            try:
                                val = json.loads(val.replace('"', "'"))
                            except json.JSONDecodeError:
                                pass

                used_oper = False
                # Alias of mongo operators to expected operators to match TACC
                # schema of search operators.
                oper_aliases = {'.neq': '$ne', '.eq': '$eq', '.lte': '$lte', '.lt': '$lt',
                                '.gte': '$gte', '.gt': '$gt', '.nin': '$nin', '.in': '$in'}
                # Checks for search operators, if one is found
                for oper_alias, mongo_oper in oper_aliases.items():
                    if oper_alias in key:
                        key = key.split(oper_alias)[0]
                        query += [{'$match': {key: {mongo_oper: val}}}]
                        used_oper = True
                        break
                if not used_oper:
                    # Now we check for operators that require extra parsing
                    # '.between' needs to parse out the comma and check for datetime or float
                    if '.between' in key:
                        if isinstance(val, list):
                            if isinstance(val[0], datetime.datetime) and isinstance(val[1], datetime.datetime):
                                key = key.split('.between')[0]
                                query += [{'$match': {key: {'$gte': val[0], '$lte': val[1]}}}]
                            else:
                                raise ValueError("The values given to .between should be either float or ISO 8601 datetime.")
                        else:
                            if not ',' in val:
                                raise ValueError('Between must have two variables seperated by a comma. Ex. io.between=20,40')
                            key = key.split('.between')[0]
                            val1, val2 = val.split(',')
                            try:
                                val1 = float(val1)
                                val2 = float(val2)
                            except ValueError:
                                raise ValueError("The values given to .between should be either float or ISO 8601 datetime.")
                            query += [{'$match': {key: {'$gte': val1, '$lte': val2}}}]
                    # '.nlike' requires some regex magic to attempt parity with SQL "nlike"
                    elif '.nlike' in key:
                        key = key.split('.nlike')[0]
                        query += [{'$match': {key: {'$not': {'$regex': f"{val}"}}}}]
                    # '.like' requires some regex magic to attempt parity with SQL "like"
                    elif '.like' in key:
                        key = key.split('.like')[0]
                        query += [{'$match': {key: {'$regex': f"{val}"}}}]
                    # If no operators match, a simple equality search is done.
                    else:
                        query += [{'$match': {key: val}}]
        
        # As mentioned, search gets added to the stanza and sort is done by
        # textScore. Always is done as search always include tenant for speed.
        search = [{'$match': {'$text': {'$search': search}}},
                  {'$sort': {'score': {'$meta': 'textScore'}}}]
        return search, query, skip_amo, limit_amo

    def post_processing(self, search_list, skip, limit):
        """
        This function performs post processing on the results. Post processing
        entails fixing times to display_times, changing case, eliminated
        variables, adding '_links', and fixing specific fields. Processing type
        is dependent on the search_type performed.
        """
        logger.info(f'Starting post_processing for search with search_type: {self.search_type}')

        total_count = len(search_list)
        search_list = search_list[skip: skip + limit]

        # Does post processing on execution db searches.
        if self.search_type == 'executions':
            for i, result in enumerate(search_list):
                if result.get('tenant') and result.get('actor_id'):
                    aid = Actor.get_display_id(result['tenant'], result['actor_id'])
                    search_list[i]['actor_id'] = aid
                    try:
                        api_server = result['api_server']
                        id = result['id']
                        executor = result['executor']
                        search_list[i]['_links'] = {
                            'self': f'{api_server}/actors/v2/{aid}/executions/{id}',
                            'owner': f'{api_server}/profiles/v2/{executor}',
                            'logs': f'{api_server}/actors/v2/{aid}/logs'}
                        search_list[i].pop('api_server')
                    except KeyError:
                        pass
                if result.get('start_time'):
                    search_list[i]['start_time'] = display_time(result['start_time'])
                if result.get('finish_time'):
                    search_list[i]['finish_time'] = display_time(result['finish_time'])
                if result.get('message_received_time'):
                    search_list[i]['message_received_time'] = display_time(result['message_received_time'])
                if result.get('final_state'):
                    if result['final_state'].get('StartedAt'):
                        search_list[i]['final_state']['StartedAt'] = display_time(result['final_state']['StartedAt'])
                    if result['final_state'].get('FinishedAt'):
                        search_list[i]['final_state']['FinishedAt'] = display_time(result['final_state']['FinishedAt'])
                search_list[i].pop('_id', None)
                search_list[i].pop('permissions', None)
                search_list[i].pop('tenant', None)

        # Does post processing on workers db searches.
        elif self.search_type == 'workers':
            for i, result in enumerate(search_list):
                if result.get('tenant') and result.get('actor_id'):
                    aid = Actor.get_display_id(result['tenant'], result['actor_id'])
                    search_list[i]['actor_id'] = aid
                if result.get('last_execution_time'):
                    search_list[i]['last_execution_time'] = display_time(result['last_execution_time'])
                if result.get('last_health_check_time'):
                    search_list[i]['last_health_check_time'] = display_time(result['last_health_check_time'])
                if result.get('create_time'):
                    search_list[i]['create_time'] = display_time(result['create_time'])
                search_list[i].pop('_id', None)
                search_list[i].pop('permissions', None)
                search_list[i].pop('tenant', None)

        # Does post processing on actor db searches.
        elif self.search_type == 'actors':
            for i, result in enumerate(search_list):
                try:
                    api_server = result['api_server']
                    owner = result['owner']
                    id = result['id']
                    search_list[i]['_links'] = {
                        'self': f'{api_server}/actors/v2/{id}',
                        'owner': f'{api_server}/profiles/v2/{owner}',
                        'executions': f'{api_server}/actors/v2/{id}/executions'}
                    search_list[i].pop('api_server')
                except KeyError:
                    pass
                if result.get('create_time'):
                    search_list[i]['create_time'] = display_time(result['create_time'])
                if result.get('last_update_time'):
                    search_list[i]['last_update_time'] = display_time(result['last_update_time'])
                search_list[i].pop('_id', None)
                search_list[i].pop('permissions', None)
                search_list[i].pop('api_server', None)
                search_list[i].pop('executions', None)
                search_list[i].pop('tenant', None)
                search_list[i].pop('db_id', None)

        # Does post processing on logs db searches.
        elif self.search_type == 'logs':
            for i, result in enumerate(search_list):
                try:
                    actor_id = result['actor_id']
                    exec_id = result['_id']
                    actor = Actor.from_db(actors_store[actor_id])
                    search_list[i]['_links'] = {
                        'self': f'{actor.api_server}/actors/v2/{actor.id}/executions/{exec_id}/logs',
                        'owner': f'{actor.api_server}/profiles/v2/{actor.owner}',
                        'execution': f'{actor.api_server}/actors/v2/{actor.id}/executions/{exec_id}'}
                except KeyError:
                    pass
                search_list[i].pop('_id', None)
                search_list[i].pop('permissions', None)
                search_list[i].pop('exp', None)
                search_list[i].pop('actor_id', None)
                search_list[i].pop('tenant', None)

        # Adjusts case of the response to match expected case.
        case = Config.get('web', 'case')
        logger.info(f'Adjusting search response case')
        case_corrected_list = []
        for dictionary in search_list:
            if case == 'camel':
                case_corrected_list.append(dict_to_camel(dictionary))
            else:
                case_corrected_list = search_list

        # Creating a metadata object with paging information
        # and then adjusting for case as well.
        metadata = {"total_count": total_count,
                    "records_skipped": skip,
                    "record_limit": limit,
                    "count_returned": len(search_list)}
        if case == 'camel':
            case_corrected_metadata = dict_to_camel(metadata)
        else:
            case_corrected_metadata = metadata

        # Returning the final result which is an object with
        # _metadata and search for the search results.
        final_result = {"_metadata": case_corrected_metadata,
                        "search": case_corrected_list}
        return final_result

    def broad_ISO_to_datetime(self, dt_str):
        """
        Parses a broadly conforming ISO 8601 string.
        """
        dt_str = dt_str.replace('Z', '')
        datetime_strs = ['%Y-%m-%dT%H:%M:%S.%f%z', #0 
                        '%Y-%m-%dT%H:%M:%S.%f',
                        '%Y-%m-%dT%H:%M:%S%z',
                        '%Y-%m-%dT%H:%M:%S', 
                        '%Y-%m-%dT%H:%M%z', #4
                        '%Y-%m-%dT%H:%M',
                        '%Y-%m-%dT%H%z', #6
                        '%Y-%m-%dT%H',
                        '%Y-%m-%dT%z',
                        '%Y-%m-%dT', #9
                        '%Y-%m-%d%z',
                        '%Y-%m-%d',
                        '%Y-%m%z',
                        '%Y-%m',
                        '%Y%z',
                        '%Y']
        # Try each parse for each datetime str
        for i, datetime_try in enumerate(datetime_strs):
            # Fixing the datetime_str input's timezone. ISO has ":" in the timezone,
            # the parser does not want that, so conditionally we delete tz ":".
            if i <= 4:
                dt_tz_ready = dt_str[:19] + dt_str[19:].replace(':', '')
            elif i <= 6:
                dt_tz_ready = dt_str[:16] + dt_str[16:].replace(':', '')
            elif i <= 9:
                dt_tz_ready = dt_str[:13] + dt_str[13:].replace(':', '')
            else:
                dt_tz_ready = dt_str.replace(':', '')
            try:
                dt = datetime.datetime.strptime(dt_tz_ready, datetime_try)
                return dt
            except:
                pass
        # If no parse was successful, error!
        raise ValueError("Inputted datetime was in an incorrect format."\
                        " Please refer to docs and follow ISO 8601 formatting."\
                        " e.g. '2020-05-01T14:45:41.591Z'")


class Event(object):
    """
    Base event class for all Abaco events.
    """

    def __init__(self, dbid: str, event_type: str, data: dict):
        """
        Create a new event object
        """
        self.db_id = dbid
        self.tenant_id = dbid.split('_')[0]
        self.actor_id = Actor.get_display_id(self.tenant_id, dbid)
        self.event_type = event_type
        data['tenant_id'] = self.tenant_id
        data['event_type'] = event_type
        data['event_time_utc'] = get_current_utc_time().isoformat()[:23] + 'Z'
        data['event_time_display'] = data['event_time_utc']
        data['actor_id'] = self.actor_id
        data['actor_dbid'] = dbid
        self._get_events_attrs()
        data['_abaco_link'] = self.link
        data['_abaco_webhook'] = self.webhook
        data['event_type'] = event_type
        self.data = data

    def _get_events_attrs(self) -> str:
        """
        Check if the event is for an actor that has an event property defined (like, webhook, socket), 
        and return the actor db_id if so. Otherwise, returns an empty string.
        :return: the db_id associated with the link, if it exists, or '' otherwise.
        """
        try:
            actor = Actor.from_db(actors_store[self.db_id])
        except KeyError:
            logger.debug("did not find actor with id: {}".format(self.actor_id))
            raise ResourceError("No actor found with identifier: {}.".format(self.actor_id), 404)
        # the link and webhook attributes were added in 1.2.0; actors registered before 1.2.0 will not have
        # have these attributed defined so we use the .get() method below --
        # if the webhook exists, we always try it.
        self.webhook = actor.get('webhook') or ''

        # the actor link might not exist
        link = actor.get('link') or ''
        # if the actor link exists, it could be an actor id (not a dbid) or an alias.
        # the following code resolves the link data to an actor dbid
        if link:
            try:
                link_id = Actor.get_actor_id(self.tenant_id, link)
                self.link = Actor.get_dbid(self.tenant_id, link_id)
            except Exception as e:
                self.link = ''
                logger.error("Got exception: {} calling get_actor_id to set the event link.".format(e))
        else:
            self.link = ''

    def publish(self):
        """
        External API for publishing events; handles all logic associated with event publishing including
        checking for actor links and pushing messages to the EventsExchange.
        :return: None 
        """
        logger.debug("top of publish for event: {}".format(self.data))
        logger.info(self.data)
        if not self.link and not self.webhook:
            logger.debug("No link or webhook supplied for this event. Not publishing to the EventsChannel.")
            return None
        ch = EventsChannel()
        ch.put_event(self.data)


class ActorEvent(Event):
    """
    Data access object class for creating and working with actor event objects.
    """
    event_types = ('ACTOR_READY',
                  'ACTOR_ERROR',
                  )

    def __init__(self, dbid: str, event_type: str, data: dict):
        """
        Create a new even object
        """
        super().__init__(dbid, event_type, data)
        if not event_type.upper() in ActorEvent.event_types:
            logger.error("Invalid actor event type passed to the ActorEvent constructor. "
                         "event type: {}".format(event_type))
            raise DAOError("Invalid actor event type {}.".format(event_type))


class ActorExecutionEvent(Event):
    """
    Data access object class for creating and working with actor execution event objects.
    """
    event_types = ('EXECUTION_STARTED',
                  'EXECUTION_COMPLETE',
                  )

    def __init__(self, dbid: str, execution_id: str, event_type: str, data: dict):
        """
        Create a new even object
        """
        super().__init__(dbid, event_type, data)
        if not event_type.upper() in ActorExecutionEvent.event_types:
            logger.error("Invalid actor event type passed to the ActorExecutionEvent constructor. "
                         "event type: {}".format(event_type))
            raise DAOError("Invalid actor execution event type {}.".format(event_type))

        self.execution_id = execution_id
        self.data['execution_id'] = execution_id


class DbDict(dict):
    """Class for persisting a Python dictionary."""

    def __getattr__(self, key):
        # returning an AttributeError is important for making deepcopy work. cf.,
        # http://stackoverflow.com/questions/25977996/supporting-the-deep-copy-operation-on-a-custom-class
        try:
            return self[key]
        except KeyError as e:
            raise AttributeError(e)

    def __setattr__(self, key, value):
        self[key] = value

    def to_db(self):
        # json serialization now happening in the store class. @todo - should remove all uses of .to_db
        return self
        # return json.dumps(self)


class AbacoDAO(DbDict):
    """Base Data Access Object class for Abaco models."""

    # the parameters for the DAO
    # tuples of the form (param name, required/optional/provided/derived, attr_name, type, help, default)
    # should be defined in the subclass.
    #
    #
    # required: these fields are required in the post/put methods of the web app.
    # optional: these fields are optional in the post/put methods of the web app and have a default value.
    # provided: these fields are required to construct the DAO but are provided by the abaco client code, not the user
    #           and not the DAO class code.
    # derived: these fields are derived by the DAO class code and do not need to be passed.
    PARAMS = []

    @classmethod
    def request_parser(cls):
        """Return a flask RequestParser object that can be used in post/put processing."""
        logger.debug("Top of request_parser().")
        parser = RequestParser()
        config_case = Config.get('web', 'case')
        if config_case == 'camel':
            logger.debug("request_parser() using 'camel' case.")
        else:
            logger.debug("request_parser() using 'snake' case.")
        for name, source, attr, typ, help, default in cls.PARAMS:
            if source == 'derived':
                continue
            required = source == 'required'
            if config_case == 'camel':
                param_name = under_to_camel(name)
            else:
                param_name = name
            if param_name == 'hints':
                action='append'
            else:
                action='store'
            parser.add_argument(param_name, type=typ, required=required, help=help, default=default, action=action)
        return parser

    @classmethod
    def from_db(cls, db_json):
        """Construct a DAO from a db serialization."""
        return cls(**db_json)

    def __init__(self, **kwargs):
        """Construct a DAO from **kwargs. Client can also create from a dictionary, d, using AbacoDAO(**d)"""
        for name, source, attr, typ, help, default in self.PARAMS:
            pname = name
            # When using camel case, it is possible a given argument will come in in camel
            # case, for instance when creating an object directly from parameters passed in
            # a POST request.
            if name not in kwargs and Config.get('web', 'case') == 'camel':
                # derived attributes always create the attribute with underscores:
                if source == 'derived':
                    pname = name
                else:
                    pname = under_to_camel(name)
            if source == 'required':
                try:
                    value = kwargs[pname]
                except KeyError:
                    logger.debug("required missing field: {}. ".format(pname))
                    raise DAOError("Required field {} missing.".format(pname))
            elif source == 'optional':
                try:
                    value = kwargs[pname]
                except KeyError:
                    value = kwargs.get(pname, default)
            elif source == 'provided':
                try:
                    value = kwargs[pname]
                except KeyError:
                    logger.debug("provided field missing: {}.".format(pname))
                    raise DAOError("Required field {} missing.".format(pname))
            else:
                # derived value - check to see if already computed
                if hasattr(self, pname):
                    value = getattr(self, pname)
                else:
                    value = self.get_derived_value(pname, kwargs)
            setattr(self, attr, value)

    def get_uuid(self):
        """Generate a random uuid."""
        hashids = Hashids(salt=HASH_SALT)
        return hashids.encode(uuid.uuid1().int>>64)

    def get_derived_value(self, name, d):
        """Compute a derived value for the attribute `name` from the dictionary d of attributes provided."""
        raise NotImplementedError

    def case(self):
        """Convert to camel case, if required."""
        case = Config.get('web', 'case')
        if not case == 'camel':
            return self
        # if camel case, convert all attributes
        for name, _, _, _, _, _ in self.PARAMS:
            val = self.pop(name, None)
            if val is not None:
                self.__setattr__(under_to_camel(name), val)
        return self

    def display(self):
        """A default display method, for those subclasses that do not define their own."""
        return self.case()


class Actor(AbacoDAO):
    """Basic data access object for working with Actors."""

    PARAMS = [
        # param_name, required/optional/provided/derived, attr_name, type, help, default
        ('name', 'optional', 'name', str, 'User defined name for this actor.', None),
        ('image', 'required', 'image', str, 'Reference to image on docker hub for this actor.', None),

        ('stateless', 'optional', 'stateless', inputs.boolean, 'Whether the actor stores private state.', True),
        ('type', 'optional', 'type', str, 'Return type (none, bin, json) for this actor. Default is none.', 'none'),
        ('link', 'optional', 'link', str, "Actor identifier of actor to link this actor's events too. May be an actor id or an alias. Cycles not permitted.", ''),
        ('token', 'optional', 'token', inputs.boolean, 'Whether this actor requires an OAuth access token.', None),
        ('webhook', 'optional', 'webhook', str, "URL to publish this actor's events to.", ''),
        ('hints', 'optional', 'hints', str, 'Hints for personal tagging or Abaco special hints', []),
        ('description', 'optional', 'description', str,  'Description of this actor', ''),
        ('privileged', 'optional', 'privileged', inputs.boolean, 'Whether this actor runs in privileged mode.', False),
        ('max_workers', 'optional', 'max_workers', int, 'How many workers this actor is allowed at the same time.', None),
        ('mem_limit', 'optional', 'mem_limit', str, 'maximum amount of memory this actor can use.', None),
        ('max_cpus', 'optional', 'max_cpus', int, 'Maximum number of CPUs (nanoCPUs) this actor will have available to it.', None),
        ('use_container_uid', 'optional', 'use_container_uid', inputs.boolean, 'Whether this actor runs as the UID set in the container image.', False),
        ('default_environment', 'optional', 'default_environment', dict, 'A dictionary of default environmental variables and values.', {}),
        ('status', 'optional', 'status', str, 'Current status of the actor.', SUBMITTED),
        ('status_message', 'optional', 'status_message', str, 'Explanation of status.', ''),
        ('executions', 'optional', 'executions', dict, 'Executions for this actor.', {}),
        ('state', 'optional', 'state', dict, "Current state for this actor.", {}),
        ('create_time', 'derived', 'create_time', str, "Time (UTC) that this actor was created.", {}),
        ('last_update_time', 'derived', 'last_update_time', str, "Time (UTC) that this actor was last updated.", {}),

        ('tenant', 'provided', 'tenant', str, 'The tenant that this actor belongs to.', None),
        ('api_server', 'provided', 'api_server', str, 'The base URL for the tenant that this actor belongs to.', None),
        ('owner', 'provided', 'owner', str, 'The user who created this actor.', None),
        ('mounts', 'provided', 'mounts', list, 'List of volume mounts to mount into each actor container.', []),
        ('tasdir', 'optional', 'tasdir', str, 'Absolute path to the TAS defined home directory associated with the owner of the actor', None),
        ('uid', 'optional', 'uid', str, 'The uid to run the container as. Only used if user_container_uid is false.', None),
        ('gid', 'optional', 'gid', str, 'The gid to run the container as. Only used if user_container_uid is false.', None),

        ('queue', 'optional', 'queue', str, 'The command channel that this actor uses.', 'default'),
        ('db_id', 'derived', 'db_id', str, 'Primary key in the database for this actor.', None),
        ('id', 'derived', 'id', str, 'Human readable id for this actor.', None),
        ]

    SYNC_HINT = 'sync'

    def get_derived_value(self, name, d):
        """Compute a derived value for the attribute `name` from the dictionary d of attributes provided."""
        # first, see if the attribute is already in the object:
        if hasattr(self, 'id'):
            return
        # next, see if it was passed:
        try:
            return d[name]
        except KeyError:
            pass
        # if not, generate an id
        try:
            actor_id, db_id = self.generate_id(d['name'], d['tenant'])
        except KeyError:
            logger.debug("name or tenant missing from actor dict: {}.".format(d))
            raise DAOError("Required field name or tenant missing")
        # id fields:
        self.id = actor_id
        self.db_id = db_id

        # time fields
        time_str = get_current_utc_time()
        self.create_time = time_str
        self.last_update_time = time_str
        if name == 'id':
            return actor_id
        elif name == 'create_time' or name == 'last_update_time':
            return time_str
        else:
            return db_id

    @classmethod
    def get_actor_id(cls, tenant, identifier):
        """
        Return the human readable actor_id associated with the identifier 
        :param identifier (str): either an actor_id or an alias. 
        :return: The actor_id; raises a KeyError if no actor exists. 
        """
        if is_hashid(identifier):
            return identifier
        # look for an alias with the identifier:
        alias_id = Alias.generate_alias_id(tenant, identifier)
        alias = Alias.retrieve_by_alias_id(alias_id)
        return alias.actor_id

    @classmethod
    def get_actor(cls, identifier, is_alias=False):
        """
        Return the actor object based on `identifier` which could be either a dbid or an alias.
        :param identifier (str): Unique identifier for an actor; either a dbid or an alias dbid.
        :param is_alias (bool): Caller can pass a hint, "is_alias=True", to avoid extra code checks. 
        
        :return: Actor dictionary; caller should instantiate an Actor object from it.  
        """
        if not is_alias:
            # check whether the identifier is an actor_id:
            if is_hashid(identifier):
                return actors_store[identifier]
        # if we're here, either the caller set the is_alias=True hint or the is_hashid() returned False.
        # either way, we need to check the alias store
        alias = alias_store[identifier]
        db_id = alias['db_id']
        return actors_store[db_id]

    def get_uuid_code(self):
        """ Return the Agave code for this object.
        :return: str
        """
        return '059'

    def display(self):
        """Return a representation fit for display."""
        self.update(self.get_hypermedia())
        self.pop('db_id')
        self.pop('executions')
        self.pop('tenant')
        self.pop('api_server')
        c_time_str = self.pop('create_time')
        up_time_str = self.pop('last_update_time')
        self['create_time'] = display_time(c_time_str)
        self['last_update_time'] = display_time(up_time_str)
        return self.case()

    def get_hypermedia(self):
        return {'_links': { 'self': '{}/actors/v2/{}'.format(self.api_server, self.id),
                            'owner': '{}/profiles/v2/{}'.format(self.api_server, self.owner),
                            'executions': '{}/actors/v2/{}/executions'.format(self.api_server, self.id)
        }}

    def generate_id(self, name, tenant):
        """Generate an id for a new actor."""
        id = self.get_uuid()
        return id, Actor.get_dbid(tenant, id)

    def ensure_one_worker(self):
        """This method will check the workers store for the actor and request a new worker if none exist."""
        logger.debug("top of Actor.ensure_one_worker().")
        worker_id = Worker.ensure_one_worker(self.db_id, self.tenant)
        logger.debug("Worker.ensure_one_worker returned worker_id: {}".format(worker_id))
        if worker_id:
            logger.info("Actor.ensure_one_worker() putting message on command "
                        "channel for worker_id: {}".format(worker_id))
            ch = CommandChannel(name=self.queue)
            ch.put_cmd(actor_id=self.db_id,
                       worker_id=worker_id,
                       image=self.image,
                       tenant=self.tenant,
                       stop_existing=False)
            ch.close()
            return worker_id
        else:
            logger.debug("Actor.ensure_one_worker() returning None.")
            return None

    @classmethod
    def get_dbid(cls, tenant, id):
        """Return the key used in mongo from the "display_id" and tenant. """
        return str('{}_{}'.format(tenant, id))

    @classmethod
    def get_display_id(cls, tenant, dbid):
        """Return the display id from the dbid."""
        if tenant + '_' in dbid:
            return dbid[len(tenant + '_'):]
        else:
            return dbid

    @classmethod
    def set_status(cls, actor_id, status, status_message=None):
        """Update the status of an actor.
        actor_id (str) should be the actor db_id.
        """
        logger.debug("top of set_status for status: {}".format(status))
        actors_store[actor_id, 'status'] = status
        # we currently publish status change events for actors when the status is changing to ERROR or READY:
        if status == ERROR or status == READY:
            try:
                event_type = 'ACTOR_{}'.format(status).upper()
                event = ActorEvent(actor_id, event_type, {'status_message': status_message})
                event.publish()
            except Exception as e:
                logger.error("Got exception trying to publish an actor status event. "
                             "actor_id: {}; status: {}; exception: {}".format(actor_id, status, e))
        if status_message:
            actors_store[actor_id, 'status_message'] = status_message


class Alias(AbacoDAO):
    """Data access object for working with Actor aliases."""

    PARAMS = [
        # param_name, required/optional/provided/derived, attr_name, type, help, default
        ('tenant', 'provided', 'tenant', str, 'The tenant that this alias belongs to.', None),
        ('alias_id', 'provided', 'alias_id', str, 'Primary key for alias for the actor and primary key to this store; must be globally unique.', None),
        ('alias', 'required', 'alias', str, 'Actual alias for the actor; must be unique within a tenant.', None),
        ('actor_id', 'required', 'actor_id', str, 'The human readable id for the actor associated with this alias.',
         None),
        ('db_id', 'provided', 'db_id', str, 'Primary key in the database for the actor associated with this alias.', None),
        ('owner', 'provided', 'owner', str, 'The user who created this alias.', None),
        ('api_server', 'provided', 'api_server', str, 'The base URL for the tenant that this alias belongs to.', None),
    ]

    # the following nouns cannot be used for an alias as they
<<<<<<< HEAD
    RESERVED_WORDS = ['executions', 'nonces', 'logs', 'messages', 'adapters', 'admin']
    FORBIDDEN_CHAR = ['.', '\\', ' ', '"', ':', '/', '?', '#', '[', ']', '@', '!', '$', '&', "'", '(', ')', '*', '+', ',', ';', '=']
=======
    RESERVED_WORDS = ['executions', 'nonces', 'logs', 'messages', 'adapters', 'admin', 'utilization', 'search']
    FORBIDDEN_CHAR = [':', '/', '?', '#', '[', ']', '@', '!', '$', '&', "'", '(', ')', '*', '+', ',', ';', '=']
>>>>>>> c9a45b3c


    @classmethod
    def generate_alias_id(cls, tenant, alias):
        """Generate the alias id from the alias name and tenant."""
        return '{}_{}'.format(tenant, alias)

    @classmethod
    def generate_alias_from_id(cls, alias_id):
        """Generate the alias id from the alias name and tenant."""
        # assumes the format of the alias_id is {tenant}_{alias} where {tenant} does NOT have an underscore (_) char
        # in it -
        return alias_id[alias_id.find('_')+1:]

    def check_reserved_words(self):
        if self.alias in Alias.RESERVED_WORDS:
            raise DAOError("{} is a reserved word. "
                                  "The following reserved words cannot be used "
                                  "for an alias: {}.".format(self.alias, Alias.RESERVED_WORDS))

    def check_forbidden_char(self):
        for char in Alias.FORBIDDEN_CHAR:
            if char in self.alias:
                raise DAOError("'{}' is a forbidden character. "
                                      "The following characters cannot be used "
                                      "for an alias: ['{}'].".format(char, "', '".join(Alias.FORBIDDEN_CHAR)))

    def check_and_create_alias(self):
        """Check to see if an alias is unique and create it if so. If not, raises a DAOError."""

        # first, make sure alias is not a reserved word:
        self.check_reserved_words()
        # second, make sure alias is not using a forbidden char:
        self.check_forbidden_char()
        # attempt to create the alias within a transaction
        obj = alias_store.add_if_empty([self.alias_id], self)
        if not obj:
            raise DAOError("Alias {} already exists.".format(self.alias))
        return obj

    @classmethod
    def retrieve_by_alias_id(cls, alias_id):
        """ Returns the Alias object associate with the alias_id or raises a KeyError."""
        logger.debug("top of retrieve_by_alias_id; alias_id: {}".format(alias_id))
        obj = alias_store[alias_id]
        logger.debug("got alias obj: {}".format(obj))
        return Alias(**obj)

    def get_hypermedia(self):
        return {'_links': { 'self': '{}/actors/v2/aliases/{}'.format(self.api_server, self.alias),
                            'owner': '{}/profiles/v2/{}'.format(self.api_server, self.owner),
                            'actor': '{}/actors/v2/{}'.format(self.api_server, self.actor_id)
        }}

    def display(self):
        """Return a representation fit for display."""
        self.update(self.get_hypermedia())
        self.pop('db_id')
        self.pop('tenant')
        self.pop('alias_id')
        self.pop('api_server')
        return self.case()


class Nonce(AbacoDAO):
    """Basic data access object for working with actor nonces."""

    PARAMS = [
        # param_name, required/optional/provided/derived, attr_name, type, help, default
        ('tenant', 'provided', 'tenant', str, 'The tenant that this nonce belongs to.', None),
        ('db_id', 'provided', 'db_id', str, 'Primary key in the database for the actor associates with this nonce.', None),
        ('roles', 'provided', 'roles', list, 'Roles occupied by the user when creating this nonce.', []),
        ('owner', 'provided', 'owner', str, 'username associated with this nonce.', None),
        ('api_server', 'provided', 'api_server', str, 'api_server associated with this nonce.', None),

        ('level', 'optional', 'level', str,
         'Permission level associated with this nonce. Default is {}.'.format(EXECUTE), EXECUTE.name),
        ('max_uses', 'optional', 'max_uses', int,
         'Maximum number of times this nonce can be redeemed. Default is unlimited.', -1),
        ('description', 'optional', 'description', str, 'Description of this nonce', ''),
      
        ('id', 'derived', 'id', str, 'Unique id for this nonce.', None),
        ('actor_id', 'derived', 'actor_id', str, 'The human readable id for the actor associated with this nonce.',
         None),
        ('alias', 'derived', 'alias', str, 'The alias id associated with this nonce.', None),
        ('create_time', 'derived', 'create_time', str, 'Time stamp (UTC) when this nonce was created.', None),
        ('last_use_time', 'derived', 'last_use_time', str, 'Time stamp (UTC) when thic nonce was last redeemed.', None),
        ('current_uses', 'derived', 'current_uses', int, 'Number of times this nonce has been redeemed.', 0),
        ('remaining_uses', 'derived', 'remaining_uses', int, 'Number of uses remaining for this nonce.', -1),
    ]

    def get_derived_value(self, name, d):
        """Compute a derived value for the attribute `name` from the dictionary d of attributes provided."""
        # first, see if the attribute is already in the object:
        if hasattr(self, name):
            return
        # next, see if it was passed:
        try:
            return d[name]
        except KeyError:
            pass

        # check for provided fields:
        try:
            self.tenant = d['tenant']
        except KeyError:
            logger.error("The nonce controller did not pass tenant to the Nonce model.")
            raise DAOError("Could not instantiate nonce: tenant parameter missing.")
        try:
            self.api_server = d['api_server']
        except KeyError:
            logger.error("The nonce controller did not pass api_server to the Nonce model.")
            raise DAOError("Could not instantiate nonce: api_server parameter missing.")
        # either an alias or a db_id must be passed, but not both -
        try:
            self.db_id = d['db_id']
            self.alias = None
        except KeyError:
            try:
                self.alias = d['alias']
                self.db_id = None
                self.actor_id = None
            except KeyError:
                logger.error("The nonce controller did not pass db_id or alias to the Nonce model.")
                raise DAOError("Could not instantiate nonce: both db_id and alias parameters missing.")
        if not self.db_id:
            try:
                self.alias = d['alias']
                self.actor_id = None
            except KeyError:
                logger.error("The nonce controller did not pass db_id or alias to the Nonce model.")
                raise DAOError("Could not instantiate nonce: both db_id and alias parameters missing.")
        if self.alias and self.db_id:
            raise DAOError("Could not instantiate nonce: both db_id and alias parameters present.")
        try:
            self.owner = d['owner']
        except KeyError:
            logger.error("The nonce controller did not pass owner to the Nonce model.")
            raise DAOError("Could not instantiate nonce: owner parameter missing.")
        try:
            self.roles = d['roles']
        except KeyError:
            logger.error("The nonce controller did not pass roles to the Nonce model.")
            raise DAOError("Could not instantiate nonce: roles parameter missing.")

        # generate a nonce id:
        if not hasattr(self, 'id') or not self.id:
            self.id = self.get_nonce_id(self.tenant, self.get_uuid())

        # derive the actor_id from the db_id if this is an actor nonce:
        logger.debug("inside get_derived_value for nonce; name={}; d={}; self={}".format(name, d, self))
        if self.db_id:
            self.actor_id = Actor.get_display_id(self.tenant, self.db_id)

        # time fields
        time_str = get_current_utc_time()
        self.create_time = time_str
        # initially there are no uses
        self.last_use_time = None

        # apply defaults to provided fields since those aren't applied in the constructor:
        self.current_uses = 0
        self.remaining_uses = self.max_uses

        # always return the requested attribute since the __init__ expects it.
        return getattr(self, name)

    def get_nonce_id(self, tenant, uuid):
        """Return the nonce id from the tenant and uuid."""
        return '{}_{}'.format(tenant, uuid)

    def get_hypermedia(self):
        return {'_links': { 'self': '{}/actors/v2/{}/nonces/{}'.format(self.api_server, self.actor_id, self.id),
                            'owner': '{}/profiles/v2/{}'.format(self.api_server, self.owner),
                            'actor': '{}/actors/v2/{}'.format(self.api_server, self.actor_id)
        }}

    def display(self):
        """Return a representation fit for display."""
        self.update(self.get_hypermedia())
        self.pop('db_id')
        self.pop('tenant')
        alias_id = self.pop('alias')
        if alias_id:
            alias_st = Alias.generate_alias_from_id(alias_id=alias_id)
            self['alias'] = alias_st
        time_str = self.pop('create_time')
        self['create_time'] = display_time(time_str)
        time_str = self.pop('last_use_time')
        self['last_use_time'] = display_time(time_str)
        return self.case()

    @classmethod
    def get_validate_nonce_key(cls, actor_id, alias):
        if not actor_id and not alias:
            raise DAOError('add_nonce did not receive an alias or an actor_id')
        if actor_id and alias:
            raise DAOError('add_nonce received both an alias and an actor_id')
        if actor_id:
            return actor_id
        return alias

    @classmethod
    def get_tenant_from_nonce_id(cls, nonce_id):
        """Returns the tenant from the nonce id."""
        # the nonce id has the form <tenant_id>_<uuid>, where uuid should contain no "_" characters.
        # so, we split from the right on '_' and stop after the first occurrence.
        return nonce_id.rsplit('_', 1)[0]

    @classmethod
    def get_nonces(cls, actor_id, alias):
        """Retrieve all nonces for an actor. Pass db_id as `actor_id` parameter."""
        nonce_key = Nonce.get_validate_nonce_key(actor_id, alias)
        try:
            nonces = nonce_store[nonce_key]
        except KeyError:
            # return an empty Abaco dict if not found
            return AbacoDAO()
        return [Nonce(**nonce) for _, nonce in nonces.items()]

    @classmethod
    def get_nonce(cls, actor_id, alias, nonce_id):
        """Retrieve a nonce for an actor. Pass db_id as `actor_id` parameter."""
        nonce_key = Nonce.get_validate_nonce_key(actor_id, alias)
        try:
            nonce = nonce_store[nonce_key][nonce_id]
            return Nonce(**nonce)
        except KeyError:
            raise DAOError("Nonce not found.")

    @classmethod
    def add_nonce(cls, actor_id, alias, nonce):
        """
        Atomically append a new nonce to the nonce_store for an actor. 
        The actor_id parameter should be the db_id and the nonce parameter should be a nonce object
        created from the contructor.
        """
        nonce_key = Nonce.get_validate_nonce_key(actor_id, alias)
        try:
            nonce_store[nonce_key, nonce.id] = nonce
            logger.debug("nonce {} appended to nonces for actor/alias {}".format(nonce.id, nonce_key))
        except KeyError:
            nonce_store.add_if_empty([nonce_key, nonce.id], nonce)
            logger.debug("nonce {} added for actor/alias {}".format(nonce.id, nonce_key))

    @classmethod
    def delete_nonce(cls, actor_id, alias, nonce_id):
        """Delete a nonce from the nonce_store."""
        nonce_key = Nonce.get_validate_nonce_key(actor_id, alias)
        nonce_store.pop_field([nonce_key, nonce_id])

    @classmethod
    def check_and_redeem_nonce(cls, actor_id, alias, nonce_id, level):
        """
        Atomically, check for the existence of a nonce for a given actor_id and redeem it if it
        has not expired. Otherwise, raises PermissionsError. 
        """
        # first, make sure the nonce exists for the nonce_key:
        nonce_key = Nonce.get_validate_nonce_key(actor_id, alias)
        try:
            nonce = nonce_store[nonce_key][nonce_id]
        except KeyError:
            raise PermissionsException("Nonce does not exist.")

        # check if the nonce level is sufficient
        try:
            if PermissionLevel(nonce['level']) < level:
                raise PermissionsException("Nonce does not have sufficient permissions level.")
        except KeyError:
            raise PermissionsException("Nonce did not have an associated level.")
        
        try:
            # Check for remaining uses equal to -1
            res = nonce_store.full_update(
                {'_id': nonce_key, nonce_id + '.remaining_uses': {'$eq': -1}},
                {'$inc': {nonce_id + '.current_uses': 1},
                '$set': {nonce_id + '.last_use_time': get_current_utc_time()}})
            if res.raw_result['updatedExisting'] == True:
                logger.debug("nonce has infinite uses. updating nonce.")
                return

            # Check for remaining uses greater than 0
            res = nonce_store.full_update(
                {'_id': nonce_key, nonce_id + '.remaining_uses': {'$gt': 0}},
                {'$inc': {nonce_id + '.current_uses': 1,
                        nonce_id + '.remaining_uses': -1},
                '$set': {nonce_id + '.last_use_time': get_current_utc_time()}})
            if res.raw_result['updatedExisting'] == True:
                logger.debug("nonce still has uses remaining. updating nonce.")
                return
            
            logger.debug("nonce did not have at least 1 use remaining.")
            raise PermissionsException("No remaining uses left for this nonce.")
        except KeyError:
            logger.debug("nonce did not have a remaining_uses attribute.")
            raise PermissionsException("No remaining uses left for this nonce.")

      
class Execution(AbacoDAO):
    """Basic data access object for working with actor executions."""

    PARAMS = [
        # param_name, required/optional/provided/derived, attr_name, type, help, default
        ('tenant', 'required', 'tenant', str, 'The tenant that this execution belongs to.', None),
        ('api_server', 'required', 'api_server', str, 'The base URL for the tenant that this actor belongs to.', None),
        ('actor_id', 'required', 'actor_id', str, 'The human readable id for the actor associated with this execution.', None),
        ('executor', 'required', 'executor', str, 'The user who triggered this execution.', None),
        ('worker_id', 'optional', 'worker_id', str, 'The worker who supervised this execution.', None),
        ('message_received_time', 'derived', 'message_received_time', str, 'Time (UTC) the message was received.', None),
        ('start_time', 'optional', 'start_time', str, 'Time (UTC) the execution started.', None),
        ('finish_time', 'optional', 'finish_time', str, 'Time (UTC) the execution finished.', None),
        ('runtime', 'required', 'runtime', str, 'Runtime, in milliseconds, of the execution.', None),
        ('cpu', 'required', 'cpu', str, 'CPU usage, in user jiffies, of the execution.', None),
        ('io', 'required', 'io', str,
         'Block I/O usage, in number of 512-byte sectors read from and written to, by the execution.', None),
        ('id', 'derived', 'id', str, 'Human readable id for this execution.', None),
        ('status', 'required', 'status', str, 'Status of the execution.', None),
        ('exit_code', 'optional', 'exit_code', str, 'The exit code of this execution.', None),
        ('final_state', 'optional', 'final_state', str, 'The final state of the execution.', None),
    ]

    def get_derived_value(self, name, d):
        """Compute a derived value for the attribute `name` from the dictionary d of attributes provided."""
        # first, see if the attribute is already in the object:
        try:
            if d[name]:
                return d[name]
        except KeyError:
            pass
        self.id = self.get_uuid()
        self.message_received_time = get_current_utc_time()
        if name == 'id':
            return self.id
        else:
            return self.message_received_time

    @classmethod
    def add_execution(cls, actor_id, ex):
        """
        Add an execution to an actor.
        :param actor_id: str; the dbid of the actor
        :param ex: dict describing the execution.
        :return:
        """
        logger.debug("top of add_execution for actor: {} and execution: {}.".format(actor_id, ex))
        actor = Actor.from_db(actors_store[actor_id])
        ex.update({'actor_id': actor_id,
                   'tenant': actor.tenant,
                   'api_server': actor['api_server']
                   })
        execution = Execution(**ex)
        start_timer = timeit.default_timer()
        
        executions_store[f'{actor_id}_{execution.id}'] = execution
        abaco_metrics_store.full_update(
            {'_id': 'stats'},
            {'$inc': {'executions_total': 1},
             '$addToSet': {'execution_dbids': f'{actor_id}_{execution.id}'}},
             upsert=True)

        stop_timer = timeit.default_timer()
        ms = (stop_timer - start_timer) * 1000
        if ms > 2500:
            logger.critical(f"Execution.add_execution took {ms} to run for actor {actor_id}, execution: {execution}")
        logger.info("Execution: {} saved for actor: {}.".format(ex, actor_id))
        return execution.id

    @classmethod
    def add_worker_id(cls, actor_id, execution_id, worker_id):
        """
        :param actor_id: the id of the actor
        :param execution_id: the id of the execution
        :param worker_id: the id of the worker that executed this actor.
        :return:
        """
        logger.debug("top of add_worker_id() for actor: {} execution: {} worker: {}".format(
            actor_id, execution_id, worker_id))
        start_timer = timeit.default_timer()
        try:
            executions_store[f'{actor_id}_{execution_id}', 'worker_id'] = worker_id
            logger.debug("worker added to execution: {} actor: {} worker: {}".format(
            execution_id, actor_id, worker_id))
        except KeyError as e:
            logger.error("Could not add an execution. KeyError: {}. actor: {}. ex: {}. worker: {}".format(
                e, actor_id, execution_id, worker_id))
            raise ExecutionException("Execution {} not found.".format(execution_id))
        stop_timer = timeit.default_timer()
        ms = (stop_timer - start_timer) * 1000
        if ms > 2500:
            logger.critical(f"Execution.add_worker_id took {ms} to run for actor {actor_id}, execution: {execution_id}, worker: {worker_id}")


    @classmethod
    def update_status(cls, actor_id, execution_id, status):
        """
        :param actor_id: the id of the actor
        :param execution_id: the id of the execution
        :param status: the new status of the execution.
        :return:
        """
        logger.debug("top of update_status() for actor: {} execution: {} status: {}".format(
            actor_id, execution_id, status))
        start_timer = timeit.default_timer()
        try:
            executions_store[f'{actor_id}_{execution_id}', 'status'] = status
            logger.debug("status updated for execution: {} actor: {}. New status: {}".format(
            execution_id, actor_id, status))
        except KeyError as e:
            logger.error("Could not update status. KeyError: {}. actor: {}. ex: {}. status: {}".format(
                e, actor_id, execution_id, status))
            raise ExecutionException("Execution {} not found.".format(execution_id))
        stop_timer = timeit.default_timer()
        ms = (stop_timer - start_timer) * 1000
        if ms > 2500:
            logger.critical(f"Exection.update_status took {ms} to run for actor {actor_id}, "
                            f"execution: {execution_id}.")

    @classmethod
    def finalize_execution(cls, actor_id, execution_id, status, stats, final_state, exit_code, start_time):
        """
        Update an execution status and stats after the execution is complete or killed.
         `actor_id` should be the dbid of the actor.
         `execution_id` should be the id of the execution returned from a prior call to add_execution.
         `status` should be the final status of the execution.
         `stats` parameter should be a dictionary with io, cpu, and runtime.
         `final_state` parameter should be the `State` object returned from the docker inspect command.
         `exit_code` parameter should be the exit code of the container.
         `start_time` should be the start time (UTC string) of the execution. 
         """
        params_str = "actor: {}. ex: {}. status: {}. final_state: {}. exit_code: {}. stats: {}".format(
            actor_id, execution_id, status, final_state, exit_code, stats)
        logger.debug("top of finalize_execution. Params: {}".format(params_str))
        if not 'io' in stats:
            logger.error("Could not finalize execution. io missing. Params: {}".format(params_str))
            raise ExecutionException("'io' parameter required to finalize execution.")
        if not 'cpu' in stats:
            logger.error("Could not finalize execution. cpu missing. Params: {}".format(params_str))
            raise ExecutionException("'cpu' parameter required to finalize execution.")
        if not 'runtime' in stats:
            logger.error("Could not finalize execution. runtime missing. Params: {}".format(params_str))
            raise ExecutionException("'runtime' parameter required to finalize execution.")
        start_timer = timeit.default_timer()
        try:
            executions_store[f'{actor_id}_{execution_id}', 'status'] = status
            executions_store[f'{actor_id}_{execution_id}', 'io'] = stats['io']
            executions_store[f'{actor_id}_{execution_id}', 'cpu'] = stats['cpu']
            executions_store[f'{actor_id}_{execution_id}', 'runtime'] = stats['runtime']
            executions_store[f'{actor_id}_{execution_id}', 'final_state'] = final_state
            executions_store[f'{actor_id}_{execution_id}', 'exit_code'] = exit_code
            executions_store[f'{actor_id}_{execution_id}', 'start_time'] = start_time
        except KeyError:
            logger.error("Could not finalize execution. execution not found. Params: {}".format(params_str))
            raise ExecutionException("Execution {} not found.".format(execution_id))

        try:
            finish_time = final_state.get('FinishedAt')
            # we rely completely on docker for the final_state object which includes the FinishedAt time stamp;
            # under heavy load, we have seen docker fail to set this time correctly and instead set it to 1/1/0001.
            # in that case, we should use the total_runtime to back into it.
            if finish_time == datetime.datetime.min:
                derived_finish_time = start_time + datetime.timedelta(seconds=stats['runtime'])
                executions_store[f'{actor_id}_{execution_id}', 'finish_time'] = derived_finish_time
            else:
                executions_store[f'{actor_id}_{execution_id}', 'finish_time'] = finish_time
        except Exception as e:
            logger.error(f"Could not finalize execution. Error: {e}")
            raise ExecutionException(f"Could not finalize execution. Error: {e}")

        stop_timer = timeit.default_timer()
        ms = (stop_timer - start_timer) * 1000
        if ms > 2500:
            logger.critical(f"Execution.finalize_execution took {ms} to run for actor {actor_id}, "\
                            f"execution_id: {execution_id}")

        try:
            event_type = 'EXECUTION_COMPLETE'
            data = {'actor_id': actor_id,
                    'execution_id': execution_id,
                    'status': status,
                    'exit_code': exit_code
                    }
            event = ActorExecutionEvent(actor_id, execution_id, event_type, data)
            event.publish()
        except Exception as e:
            logger.error("Got exception trying to publish an actor execution event. "
                         "actor_id: {}; execution_id: {}; status: {}; "
                         "exception: {}".format(actor_id, execution_id, status, e))


    @classmethod
    def set_logs(cls, exc_id, logs, actor_id, tenant, worker_id):
        """
        Set the logs for an execution.
        :param exc_id: the id of the execution (str)
        :param logs: dict describing the logs
        :return:
        """
        log_ex = Config.get('web', 'log_ex')
        try:
            log_ex = int(log_ex)
        except ValueError:
            log_ex = -1
        try:
            max_log_length = int(Config.get('web', 'max_log_length'))
        except:
            max_log_length = DEFAULT_MAX_LOG_LENGTH
        if len(logs) > DEFAULT_MAX_LOG_LENGTH:
            logger.info("truncating log for execution: {}".format(exc_id))
            # in some environments, perhaps depending on OS or docker version, the logs object is of type bytes.
            # in that case we need to convert to be able to concatenate.
            if type(logs) == bytes:
                logs = logs.decode('utf-8')
            if not type(logs) == str:
                logger.info(f"Got unexpected type for logs object- could not convert to type str; type: {type(logs)}")
                logs = ''
            logs = logs[:max_log_length] + " LOG LIMIT EXCEEDED; this execution log was TRUNCATED!"
        start_timer = timeit.default_timer()
        if log_ex > 0:
            logger.info("Storing log with expiry. exc_id: {}".format(exc_id))
            logs_store.set_with_expiry([exc_id, 'logs'], logs)
        else:
            logger.info("Storing log without expiry. exc_id: {}".format(exc_id))
            logs_store[exc_id, logs] = logs
        logs_store[exc_id, 'actor_id'] = actor_id
        logs_store[exc_id, 'tenant'] = tenant
        stop_timer = timeit.default_timer()
        ms = (stop_timer - start_timer) * 1000
        if ms > 2500:
            logger.critical(f"Execution.set_logs took {ms} to run for execution: {exc_id}.")

    def get_uuid_code(self):
        """ Return the Agave code for this object.
        :return: str
        """
        return '053'

    def get_hypermedia(self):
        aid = Actor.get_display_id(self.tenant, self.actor_id)
        return {'_links': { 'self': '{}/actors/v2/{}/executions/{}'.format(self.api_server, aid, self.id),
                            'owner': '{}/profiles/v2/{}'.format(self.api_server, self.executor),
                            'logs': '{}/actors/v2/{}/executions/{}/logs'.format(self.api_server, aid, self.id)
        }}

    def display(self):
        """Return a display version of the execution."""
        self.update(self.get_hypermedia())
        tenant = self.pop('tenant')
        if self.get('start_time'):
            self['start_time'] = display_time(self['start_time'])
        if self.get('finish_time'):
            self['finish_time'] = display_time(self['finish_time'])
        if self.get('message_received_time'):
            self['message_received_time'] = display_time(self['message_received_time'])
        if self.get('final_state'):
            if self['final_state'].get('StartedAt'):
                self['final_state']['StartedAt'] = display_time(self['final_state']['StartedAt'])
            if self['final_state'].get('FinishedAt'):
                self['final_state']['FinishedAt'] = display_time(self['final_state']['FinishedAt'])
        self.actor_id = Actor.get_display_id(tenant, self.actor_id)
        return self.case()


class ExecutionsSummary(AbacoDAO):
    """ Summary information for all executions performed by an actor. """
    PARAMS = [
        # param_name, required/optional/provided/derived, attr_name, type, help, default
        ('db_id', 'required', 'db_id', str, 'Primary key in the database for associated actor.', None),
        ('api_server', 'derived', 'api_server', str, 'Base URL for the tenant that associated actor belongs to.', None),
        ('actor_id', 'derived', 'actor_id', str, 'id for the actor.', None),
        ('owner', 'provided', 'owner', str, 'The user who created the associated actor.', None),
        ('executions', 'derived', 'executions', list, 'List of all executions with summary fields.', None),
        ('total_executions', 'derived', 'total_executions', str, 'Total number of execution.', None),
        ('total_io', 'derived', 'total_io', str,
         'Block I/O usage, in number of 512-byte sectors read from and written to, by all executions.', None),
        ('total_runtime', 'derived', 'total_runtime', str, 'Runtime, in milliseconds, of all executions.', None),
        ('total_cpu', 'derived', 'total_cpu', str, 'CPU usage, in user jiffies, of all execution.', None),
        ]

    def compute_summary_stats(self, dbid):
        try:
            actor = actors_store[dbid]
        except KeyError:
            raise DAOError(
                "actor not found: {}'".format(dbid), 404)
        tot = {'api_server': actor['api_server'],
               'actor_id': actor['id'],
               'owner': actor['owner'],
               'total_executions': 0,
               'total_cpu': 0,
               'total_io': 0,
               'total_runtime': 0,
               'executions': []}
        executions = executions_store.items({'actor_id': dbid})
        for val in executions:
            start_time = val.get('start_time')
            if start_time:
                start_time = display_time(start_time)
            finish_time = val.get('finish_time')
            if finish_time:
                finish_time = display_time(finish_time)
            message_received_time = val.get('message_received_time')
            if message_received_time:
                message_received_time = display_time(message_received_time)
            execution = {'id': val.get('id'),
                         'status': val.get('status'),
                         'start_time': val.get('start_time'),
                         'finish_time': val.get('finish_time'),
                         'message_received_time': val.get('message_received_time')}
            if Config.get('web', 'case') == 'camel':
                execution = dict_to_camel(execution)
            tot['executions'].append(execution)
            tot['total_executions'] += 1
            tot['total_cpu'] += int(val['cpu'])
            tot['total_io'] += int(val['io'])
            tot['total_runtime'] += int(val['runtime'])
        return tot

    def get_derived_value(self, name, d):
        """Compute a derived value for the attribute `name` from the dictionary d of attributes provided."""
        # first, see if the attribute is already in the object:
        try:
            if d[name]:
                return d[name]
        except KeyError:
            pass
        # if not, compute and store all values, returning the one requested:
        try:
            dbid = d['db_id']
        except KeyError:
            logger.error("db_id missing from call to get_derived_value. d: {}".format(d))
            raise ExecutionException('db_id is required.')
        tot = self.compute_summary_stats(dbid)
        d.update(tot)
        return tot[name]

    def get_hypermedia(self):
        return {'_links': {'self': '{}/actors/v2/{}/executions'.format(self.api_server, self.actor_id),
                           'owner': '{}/profiles/v2/{}'.format(self.api_server, self.owner),
        }}

    def display(self):
        self.update(self.get_hypermedia())
        self.pop('db_id')
        return self.case()


class Worker(AbacoDAO):
    """Basic data access object for working with Workers."""

    PARAMS = [
        # param_name, required/optional/provided/derived, attr_name, type, help, default
        ('tenant', 'required', 'tenant', str, 'The tenant that this worker belongs to.', None),
        ('id', 'required', 'id', str, 'The unique id for this worker.', None),
        ('status', 'required', 'status', str, 'Status of the worker.', None),
        # Initially, only `tenant, `id` and `status` are required by the time a client using the __init__ method for a worker object.
        # They should already have the `id` field having used request_worker first.
        ('ch_name', 'optional', 'ch_name', str, 'The name of the associated worker chanel.', None),
        ('image', 'optional', 'image', list, 'The list of images associated with this worker', None),
        ('location', 'optional', 'location', str, 'The location of the docker daemon used by this worker.', None),
        ('cid', 'optional', 'cid', str, 'The container ID of this worker.', None),
        ('host_id', 'optional', 'host_id', str, 'id of the host where worker is running.', None),
        ('host_ip', 'optional', 'host_ip', str, 'ip of the host where worker is running.', None),
        ('create_time', 'derived', 'create_time', str, "Time (UTC) that this actor was created.", {}),
        ('last_execution_time', 'optional', 'last_execution_time', str, 'Last time the worker executed an actor container.', None),
        ('last_health_check_time', 'optional', 'last_health_check_time', str, 'Last time the worker had a health check.',
         None),
        ]

    def get_derived_value(self, name, d):
        """Compute a derived value for the attribute `name` from the dictionary d of attributes provided."""
        # first, see if the attribute is already in the object:
        if hasattr(self, name):
            return
        # next, see if it was passed:
        try:
            return d[name]
        except KeyError:
            pass
        # time fields
        if name == 'create_time':
            time_str = get_current_utc_time()
            self.create_time = time_str 
            return time_str 
    
    @classmethod
    def get_uuid(cls):
        """Generate a random uuid."""
        hashids = Hashids(salt=HASH_SALT)
        return hashids.encode(uuid.uuid1().int>>64)


    @classmethod
    def get_workers(cls, actor_id):
        """Retrieve all workers for an actor. Pass db_id as `actor_id` parameter."""
        start_timer = timeit.default_timer()
        result = workers_store.items({'actor_id': actor_id})            
        stop_timer = timeit.default_timer()
        ms = (stop_timer - start_timer) * 1000
        if ms > 2500:
            logger.critical(f"get_workers took {ms} to run for actor {actor_id}")
        return result

    @classmethod
    def get_worker(cls, actor_id, worker_id):
        """Retrieve a worker from the workers store. Pass db_id as `actor_id` parameter."""
        start_timer = timeit.default_timer()
        try:
            result = workers_store[f'{actor_id}_{worker_id}']
        except KeyError:
            raise WorkerException("Worker not found.")
        stop_timer = timeit.default_timer()
        ms = (stop_timer - start_timer) * 1000
        if ms > 2500:
            logger.critical(f"get_worker took {ms} to run for actor {actor_id}, worker: {worker_id}")
        return result

    @classmethod
    def delete_worker(cls, actor_id, worker_id):
        """Deletes a worker from the worker store. Uses Redis optimistic locking to provide thread-safety since multiple
        clients could be attempting to delete workers at the same time. Pass db_id as `actor_id`
        parameter.
        """
        logger.debug("top of delete_worker(). actor_id: {}; worker_id: {}".format(actor_id, worker_id))
        try:
            wk = workers_store.pop_field([f'{actor_id}_{worker_id}'])
            logger.info(f"worker deleted. actor: {actor_id}. worker: {worker_id}.")
        except KeyError as e:
            logger.info(f"KeyError deleting worker. actor: {actor_id}. worker: {actor_id}. exception: {e}")
            raise WorkerException("Worker not found.")

    @classmethod
    def ensure_one_worker(cls, actor_id, tenant):
        """
        Atomically ensure at least one worker exists in the database. If not, adds a worker to the database in
        requested status.
        This method returns an id for the worker if a new worker was added and otherwise returns none.
        """
        logger.debug("top of ensure_one_worker.")
        worker_id = Worker.get_uuid()
        worker = {'status': REQUESTED, 'id': worker_id, 'tenant': tenant, 'actor_id': actor_id}
        workers_for_actor = len(workers_store.items({'actor_id': actor_id}))
        if workers_for_actor:
            logger.debug("did not get worker from add_if_empty.")
            return None
        else:
            val = workers_store[f'{actor_id}_{worker_id}'] = worker
            abaco_metrics_store.full_update(
                {'_id': 'stats'},
                {'$inc': {'worker_total': 1},
                 '$addToSet': {'worker_dbids': f'{actor_id}_{worker_id}'}},
                upsert=True)
            logger.info(f"got worker: {val} from add_if_empty.")
            return worker_id

    @classmethod
    def request_worker(cls, tenant, actor_id):
        """
        Add a new worker to the database in requested status. This method returns an id for the worker and
        should be called before putting a message on the command queue.
        """
        logger.debug("top of request_worker().")
        worker_id = Worker.get_uuid()
        worker = {'status': REQUESTED, 'tenant': tenant, 'id': worker_id, 'actor_id': actor_id}
        # it's possible the actor_id is not in the workers_store yet (i.e., new actor with no workers)
        # In that case we need to catch a KeyError:
        try:
            # we know this worker_id is new since we just generated it, so we don't need to use the update
            # method.
            workers_store[f'{actor_id}_{worker_id}'] = worker
            abaco_metrics_store.full_update(
                {'_id': 'stats'},
                {'$inc': {'worker_total': 1},
                 '$addToSet': {'worker_dbids': f'{actor_id}_{worker_id}'}},
                upsert=True)
            logger.info("added additional worker with id: {} to workers_store.".format(worker_id))
        except KeyError:
            workers_store.add_if_empty([f'{actor_id}_{worker_id}'], worker)
            abaco_metrics_store.full_update(
                {'_id': 'stats'},
                {'$inc': {'worker_total': 1},
                 '$addToSet': {'worker_dbids': f'{actor_id}_{worker_id}'}},
                upsert=True)
            logger.info("added first worker with id: {} to workers_store.".format(worker_id))
        return worker_id

    @classmethod
    def add_worker(cls, actor_id, worker):
        """
        Add a running worker to an actor's collection of workers. The `worker` parameter should be a complete
        description of the worker, including the `id` field. The worker should have already been created
        in the database in 'REQUESTED' status using request_worker, and the `id` should be the same as that
        returned.
        """
        logger.debug("top of add_worker().")
        workers_store[f'{actor_id}_{worker["id"]}'] = worker
        logger.info("worker {} added to actor: {}".format(worker, actor_id))

    @classmethod
    def update_worker_execution_time(cls, actor_id, worker_id):
        """Pass db_id as `actor_id` parameter."""
        logger.debug("top of update_worker_execution_time().")
        now = get_current_utc_time()
        start_timer = timeit.default_timer()
        try:
            workers_store[f'{actor_id}_{worker_id}', 'last_execution_time'] = now
        except KeyError as e:
            logger.error("Got KeyError; actor_id: {}; worker_id: {}; exception: {}".format(actor_id, worker_id, e))
            raise e
        stop_timer = timeit.default_timer()
        ms = (stop_timer - start_timer) * 1000
        if ms > 2500:
            logger.critical(f"update_worker_execution_time took {ms} to run for actor {actor_id}, worker: {worker_id}")
        logger.info("worker execution time updated. worker_id: {}".format(worker_id))

    @classmethod
    def update_worker_health_time(cls, actor_id, worker_id):
        """Pass db_id as `actor_id` parameter."""
        logger.debug("top of update_worker_health_time().")
        now = get_current_utc_time()
        workers_store[f'{actor_id}_{worker_id}', 'last_health_check_time'] = now
        logger.info("worker last_health_check_time updated. worker_id: {}".format(worker_id))

    @classmethod
    def update_worker_status(cls, actor_id, worker_id, status):
        """Pass db_id as `actor_id` parameter."""
        logger.debug("top of update_worker_status().")
        # The valid state transitions are as follows - set correct ERROR:
        # REQUESTED -> SPAWNER_SETUP
        # SPAWNER_SETUP -> PULLING_IMAGE
        # PULLING_IMAGE -> CREATING_CONTAINER
        # CREATING_CONTAINER -> UPDATING_STORE
        # UPDATING_STORE -> READY
        # READY -> BUSY -> READY ... etc
        
        valid_transitions = {
            SPAWNER_SETUP: [REQUESTED],
            PULLING_IMAGE: [SPAWNER_SETUP],
            CREATING_CONTAINER: [PULLING_IMAGE],
            UPDATING_STORE: [CREATING_CONTAINER],
            READY: [UPDATING_STORE, BUSY],
            BUSY: [READY]}

        start_timer = timeit.default_timer()
        try:
            # workers can transition to SHUTTING_DOWN from any status
            if status == SHUTTING_DOWN or status == SHUTDOWN_REQUESTED:
                workers_store[f'{actor_id}_{worker_id}', 'status'] = status
                
            elif status == ERROR:
                res = workers_store.full_update(
                    {'_id': f'{actor_id}_{worker_id}'},
                    [{'$set': {'status': {"$concat": [ERROR, " (PREVIOUS ", f"${worker_id}.status", ")"]}}}])
            # workers can always transition to an ERROR status from any status and from an ERROR status to
            # any status.
            else:
                try:
                    valid_status_1, valid_status_2 = valid_transitions[status]
                except ValueError:
                    valid_status_1 = valid_transitions[status][0]
                    valid_status_2 = None
                res = workers_store.full_update(
                    {'_id': f'{actor_id}_{worker_id}',
                    '$or': [{'status': valid_status_1},
                            {'status': valid_status_2}]},
                    {'$set': {'status': status}})
                # Checks if nothing was modified (1 if yes, 0 if no)
                if not res.raw_result['nModified']:
                    prev_status = workers_store[f'{actor_id}_{worker_id}', 'status']
                    if not (prev_status == "READY" and status == "READY"):
                        raise Exception(f"Invalid State Transition '{prev_status}' -> '{status}'")
        except Exception as e:
            logger.warning("Got exception trying to update worker {} subfield status to {}; "
                         "e: {}; type(e): {}".format(worker_id, status, e, type(e)))

        stop_timer = timeit.default_timer()
        ms = (stop_timer - start_timer) * 1000
        if ms > 2500:
            logger.critical(f"update_worker_status took {ms} to run for actor {actor_id}, worker: {worker_id}")
        logger.info(f"worker status updated to: {status}. worker_id: {worker_id}")

    def get_uuid_code(self):
        """ Return the Agave code for this object.
        :return: str
        """
        return '058'

    def display(self):
        """Return a representation fit for display."""
        last_execution_time_str = self.pop('last_execution_time')
        last_health_check_time_str = self.pop('last_health_check_time')
        create_time_str = self.pop('create_time')
        self['last_execution_time'] = display_time(last_execution_time_str)
        self['last_health_check_time'] = display_time(last_health_check_time_str)
        self['create_time'] = display_time(create_time_str)
        return self.case()

class PregenClient(AbacoDAO):
    """
    Data access object for pregenerated OAuth clients for worker. Use of these clients requires an initial
    load script to populate the pregen_clients store with clients available for use.

    Each client object
    """
    pass

class Client(AbacoDAO):
    """
    Data access object for OAuth clients generated for workers.
    NOTE: this is not the public python API for interacting with clients. Managing clients should be
    done through the ClientsChannel/clientg actor, since client management involves managing these models but
    also objects in the third party systems (agave APIM).
    """

    PARAMS = [
        # param_name, required/optional/provided/derived, attr_name, type, help, default
        ('tenant', 'required', 'tenant', str, 'The tenant of the worker owning the client.', None),
        ('actor_id', 'required', 'actor_id', str, 'The actor id of the worker owning the client.', None),
        ('worker_id', 'required', 'worker_id', list, 'The id of the worker owning the client.', None),
        ('client_key', 'required', 'client_key', str, 'The key of the client.', None),
        ('client_name', 'required', 'client_name', str, 'The name of the client.', None),
        ('id', 'derived', 'id', str, 'Unique id in the database for this client', None)
        ]

    def get_derived_value(self, name, d):
        """Compute a derived value for the attribute `name` from the dictionary d of attributes provided."""
        # first, see if the id attribute is already in the object:
        try:
            if d[name]:
                return d[name]
        except KeyError:
            pass
        # combine the tenant_id and client_key to get the unique id
        return Client.get_client_id(d['tenant'], d['client_key'])

    @classmethod
    def get_client_id(cls, tenant, key):
        return '{}_{}'.format(tenant, key)

    @classmethod
    def get_client(cls, tenant, client_key):
        return Client(clients_store[Client.get_client_id(tenant, client_key)])

    @classmethod
    def delete_client(cls, tenant, client_key):
        del clients_store[Client.get_client_id(tenant, client_key)]

def get_permissions(actor_id):
    """ Return all permissions for an actor
    :param actor_id:
    :return:
    """
    try:
        return permissions_store[actor_id]
    except KeyError:
        raise PermissionsException("Actor {} does not exist".format(actor_id))

def set_permission(user, actor_id, level):
    """Set the permission for a user and level to an actor."""
    logger.debug("top of set_permission().")
    if not isinstance(level, PermissionLevel):
        raise DAOError("level must be a PermissionLevel object.")
    new = permissions_store.add_if_empty([actor_id, user], str(level))
    if not new:
        permissions_store[actor_id, user] = str(level)
    logger.info("Permission set for actor: {}; user: {} at level: {}".format(actor_id, user, level))<|MERGE_RESOLUTION|>--- conflicted
+++ resolved
@@ -929,13 +929,8 @@
     ]
 
     # the following nouns cannot be used for an alias as they
-<<<<<<< HEAD
     RESERVED_WORDS = ['executions', 'nonces', 'logs', 'messages', 'adapters', 'admin']
     FORBIDDEN_CHAR = ['.', '\\', ' ', '"', ':', '/', '?', '#', '[', ']', '@', '!', '$', '&', "'", '(', ')', '*', '+', ',', ';', '=']
-=======
-    RESERVED_WORDS = ['executions', 'nonces', 'logs', 'messages', 'adapters', 'admin', 'utilization', 'search']
-    FORBIDDEN_CHAR = [':', '/', '?', '#', '[', ']', '@', '!', '$', '&', "'", '(', ')', '*', '+', ',', ';', '=']
->>>>>>> c9a45b3c
 
 
     @classmethod

from copy import deepcopy
import datetime
import json
import time
import uuid

from flask_restful import inputs
from hashids import Hashids

from agaveflask.utils import RequestParser

from channels import CommandChannel
from codes import REQUESTED, SUBMITTED, EXECUTE, PermissionLevel
from config import Config
import errors

from stores import actors_store, alias_store, clients_store, executions_store, logs_store, nonce_store, permissions_store, workers_store

from agaveflask.logs import get_logger
logger = get_logger(__name__)


HASH_SALT = 'eJa5wZlEX4eWU'

def is_hashid(identifier):
    """ 
    Determine if `identifier` is an Abaco Hashid (e.g., actor id, worker id, nonce id, etc.
    
    :param identifier (str) - The identifier to check 
    :return: (bool) - True if the identifier is an Abaco Hashid.
    """
    hashids = Hashids(salt=HASH_SALT)
    dec = hashids.decode(identifier)
    # the decode() method returns a non-empty tuple (containing the original uuid seed)
    # iff the identifier was produced from an encode() with the HASH_SALT; otherwise, it returns an
    # empty tuple. Therefore, the length of the produced tuple can be used to check whether the
    # identify was created with the Abaco HASH_SALT.
    if len(dec) > 0:
        return True
    else:
        return False

def under_to_camel(value):
    def camel_case():
        yield type(value).lower
        while True:
            yield type(value).capitalize
    c = camel_case()
    return "".join(c.__next__()(x) if x else '_' for x in value.split("_"))


def dict_to_camel(d):
    """Convert all keys in a dictionary to camel case."""
    d2 = {}
    for k,v in d.items():
        d2[under_to_camel(k)] = v
    return d2

def get_current_utc_time():
    """Return string representation of current time in UTC."""
    utcnow = datetime.datetime.utcnow()
    return str(utcnow.timestamp())

def display_time(t):
    """ Convert a string representation of a UTC timestamp to a display string."""
    if not t:
        return "None"
    try:
        time_f = float(t)
        dt = datetime.datetime.fromtimestamp(time_f)
    except ValueError as e:
        logger.error("Invalid time data. Could not cast {} to float. Exception: {}".format(t, e))
        raise errors.DAOError("Error retrieving time data.")
    except TypeError as e:
        logger.error("Invalid time data. Could not convert float to datetime. t: {}. Exception: {}".format(t, e))
        raise errors.DAOError("Error retrieving time data.")
    return str(dt)


class DbDict(dict):
    """Class for persisting a Python dictionary."""

    def __getattr__(self, key):
        # returning an AttributeError is important for making deepcopy work. cf.,
        # http://stackoverflow.com/questions/25977996/supporting-the-deep-copy-operation-on-a-custom-class
        try:
            return self[key]
        except KeyError as e:
            raise AttributeError(e)

    def __setattr__(self, key, value):
        self[key] = value

    def to_db(self):
        # json serialization now happening in the store class. @todo - should remove all uses of .to_db
        return self
        # return json.dumps(self)


class AbacoDAO(DbDict):
    """Base Data Access Object class for Abaco models."""

    # the parameters for the DAO
    # tuples of the form (param name, required/optional/provided/derived, attr_name, type, help, default)
    # should be defined in the subclass.
    #
    #
    # required: these fields are required in the post/put methods of the web app.
    # optional: these fields are optional in the post/put methods of the web app and have a default value.
    # provided: these fields are required to construct the DAO but are provided by the abaco client code, not the user
    #           and not the DAO class code.
    # derived: these fields are derived by the DAO class code and do not need to be passed.
    PARAMS = []

    @classmethod
    def request_parser(cls):
        """Return a flask RequestParser object that can be used in post/put processing."""
        parser = RequestParser()
        for name, source, attr, typ, help, default in cls.PARAMS:
            if source == 'derived':
                continue
            required = source == 'required'
            if Config.get('web', 'case') == 'camel':
                param_name = under_to_camel(name)
            else:
                param_name = name
            parser.add_argument(param_name, type=typ, required=required, help=help, default=default)
        return parser

    @classmethod
    def from_db(cls, db_json):
        """Construct a DAO from a db serialization."""
        return cls(**db_json)

    def __init__(self, **kwargs):
        """Construct a DAO from **kwargs. Client can also create from a dictionary, d, using AbacoDAO(**d)"""
        for name, source, attr, typ, help, default in self.PARAMS:
            pname = name
            # When using camel case, it is possible a given argument will come in in camel
            # case, for instance when creating an object directly from parameters passed in
            # a POST request.
            if name not in kwargs and Config.get('web', 'case') == 'camel':
                # derived attributes always create the attribute with underscores:
                if source == 'derived':
                    pname = name
                else:
                    pname = under_to_camel(name)
            if source == 'required':
                try:
                    value = kwargs[pname]
                except KeyError:
                    logger.debug("required missing field: {}. ".format(pname))
                    raise errors.DAOError("Required field {} missing.".format(pname))
            elif source == 'optional':
                value = kwargs.get(pname, default)
            elif source == 'provided':
                try:
                    value = kwargs[pname]
                except KeyError:
                    logger.debug("provided field missing: {}.".format(pname))
                    raise errors.DAOError("Required field {} missing.".format(pname))
            else:
                # derived value - check to see if already computed
                if hasattr(self, pname):
                    value = getattr(self, pname)
                else:
                    value = self.get_derived_value(pname, kwargs)
            setattr(self, attr, value)

    def get_uuid(self):
        """Generate a random uuid."""
        hashids = Hashids(salt=HASH_SALT)
        return hashids.encode(uuid.uuid1().int>>64)

    def get_derived_value(self, name, d):
        """Compute a derived value for the attribute `name` from the dictionary d of attributes provided."""
        raise NotImplementedError

    def case(self):
        """Convert to camel case, if required."""
        case = Config.get('web', 'case')
        if not case == 'camel':
            return self
        # if camel case, convert all attributes
        for name, _, _, _, _, _ in self.PARAMS:
            val = self.pop(name, None)
            if val is not None:
                self.__setattr__(under_to_camel(name), val)
        return self

    def display(self):
        """A default display method, for those subclasses that do not define their own."""
        return self.case()


class Actor(AbacoDAO):
    """Basic data access object for working with Actors."""

    PARAMS = [
        # param_name, required/optional/provided/derived, attr_name, type, help, default
        ('name', 'optional', 'name', str, 'User defined name for this actor.', None),
        ('image', 'required', 'image', str, 'Reference to image on docker hub for this actor.', None),

        ('stateless', 'optional', 'stateless', inputs.boolean, 'Whether the actor stores private state.', True),
        ('type', 'optional', 'type', str, 'Return type (none, bin, json) for this actor. Default is none.', 'none'),
        ('description', 'optional', 'description', str,  'Description of this actor', ''),
        ('privileged', 'optional', 'privileged', inputs.boolean, 'Whether this actor runs in privileged mode.', False),
        ('max_workers', 'optional', 'max_workers', int, 'How many workers this actor is allowed at the same time.', None),
        ('mem_limit', 'optional', 'mem_limit', str, 'maximum amount of memory this actor can use.', None),
        ('max_cpus', 'optional', 'max_cpus', int, 'Maximum number of CPUs (nanoCPUs) this actor will have available to it.', None),
        ('use_container_uid', 'optional', 'use_container_uid', inputs.boolean, 'Whether this actor runs as the UID set in the container image.', False),
        ('default_environment', 'optional', 'default_environment', dict, 'A dictionary of default environmental variables and values.', {}),
        ('status', 'optional', 'status', str, 'Current status of the actor.', SUBMITTED),
        ('status_message', 'optional', 'status_message', str, 'Explanation of status.', ''),
        ('executions', 'optional', 'executions', dict, 'Executions for this actor.', {}),
        ('state', 'optional', 'state', dict, "Current state for this actor.", {}),
        ('create_time', 'derived', 'create_time', str, "Time (UTC) that this actor was created.", {}),
        ('last_update_time', 'derived', 'last_update_time', str, "Time (UTC) that this actor was last updated.", {}),

        ('tenant', 'provided', 'tenant', str, 'The tenant that this actor belongs to.', None),
        ('api_server', 'provided', 'api_server', str, 'The base URL for the tenant that this actor belongs to.', None),
        ('owner', 'provided', 'owner', str, 'The user who created this actor.', None),
        ('mounts', 'provided', 'mounts', list, 'List of volume mounts to mount into each actor container.', []),
        ('tasdir', 'optional', 'tasdir', str, 'Absolute path to the TAS defined home directory associated with the owner of the actor', None),
        ('uid', 'optional', 'uid', str, 'The uid to run the container as. Only used if user_container_uid is false.', None),
        ('gid', 'optional', 'gid', str, 'The gid to run the container as. Only used if user_container_uid is false.', None),

        ('queue', 'optional', 'queue', str, 'The command channel that this actor uses.', 'default'),
        ('db_id', 'derived', 'db_id', str, 'Primary key in the database for this actor.', None),
        ('id', 'derived', 'id', str, 'Human readable id for this actor.', None),
        ]

    def get_derived_value(self, name, d):
        """Compute a derived value for the attribute `name` from the dictionary d of attributes provided."""
        # first, see if the attribute is already in the object:
        if hasattr(self, 'id'):
            return
        # next, see if it was passed:
        try:
            return d[name]
        except KeyError:
            pass
        # if not, generate an id
        try:
            actor_id, db_id = self.generate_id(d['name'], d['tenant'])
        except KeyError:
            logger.debug("name or tenant missing from actor dict: {}.".format(d))
            raise errors.DAOError("Required field name or tenant missing")
        # id fields:
        self.id = actor_id
        self.db_id = db_id

        # time fields
        time_str = get_current_utc_time()
        self.create_time = time_str
        self.last_update_time = time_str
        if name == 'id':
            return actor_id
        elif name == 'create_time' or name == 'last_update_time':
            return time_str
        else:
            return db_id

    @classmethod
    def get_actor_id(cls, tenant, identifier):
        """
        Return the db_id associated with the identifier 
        :param identifier (str): either an actor_id or an alias. 
        :return: The actor_id; rasies a KeyError if no actor suc exists. 
        """
        if is_hashid(identifier):
            return identifier
        # look for an alias with the identifier:
        alias_id = Alias.generate_alias_id(tenant, identifier)
        alias = Alias.retrieve_by_alias_id(alias_id)
        return alias.actor_id

    @classmethod
    def get_actor(cls, identifier, is_alias=False):
        """
        Return the actor object based on `identifier` which could be either a dbid or an alias.
        :param identifier (str): Unique identifier for an actor; either a dbid or an alias dbid.
        :param is_alias (bool): Caller can pass a hint, "is_alias=True", to avoid extra code checks. 
        
        :return: Actor dictionary; caller should instantiate an Actor object from it.  
        """
        if not is_alias:
            # check whether the identifier is an actor_id:
            if is_hashid(identifier):
                return actors_store[identifier]
        # if we're here, either the caller set the is_alias=True hint or the is_hashid() returned False.
        # either way, we need to check the alias store
        alias = alias_store[identifier]
        db_id = alias['db_id']
        return actors_store[db_id]

    def get_uuid_code(self):
        """ Return the Agave code for this object.
        :return: str
        """
        return '059'

    def display(self):
        """Return a representation fit for display."""
        self.update(self.get_hypermedia())
        self.pop('db_id')
        self.pop('executions')
        self.pop('tenant')
        self.pop('api_server')
        c_time_str = self.pop('create_time')
        up_time_str = self.pop('last_update_time')
        self['create_time'] = display_time(c_time_str)
        self['last_update_time'] = display_time(up_time_str)
        return self.case()

    def get_hypermedia(self):
        return {'_links': { 'self': '{}/actors/v2/{}'.format(self.api_server, self.id),
                            'owner': '{}/profiles/v2/{}'.format(self.api_server, self.owner),
                            'executions': '{}/actors/v2/{}/executions'.format(self.api_server, self.id)
        }}

    def generate_id(self, name, tenant):
        """Generate an id for a new actor."""
        id = self.get_uuid()
        return id, Actor.get_dbid(tenant, id)

    def ensure_one_worker(self):
        """This method will check the workers store for the actor and request a new worker if none exist."""
        logger.debug("top of Actor.ensure_one_worker().")
        worker_id = Worker.ensure_one_worker(self.db_id, self.tenant)
        logger.debug("Worker.ensure_one_worker returned worker_id: {}".format(worker_id))
        if worker_id:
            worker_ids = [worker_id]
            logger.info("Actor.ensure_one_worker() putting message on command channel for worker_id: {}".format(
                worker_id))
            ch = CommandChannel(name=self.queue)
            ch.put_cmd(actor_id=self.db_id,
                       worker_ids=worker_ids,
                       image=self.image,
                       tenant=self.tenant,
                       num=1,
                       stop_existing=False)
            ch.close()
            return worker_ids
        else:
            logger.debug("Actor.ensure_one_worker() returning None.")
            return None

    @classmethod
    def get_dbid(cls, tenant, id):
        """Return the key used in redis from the "display_id" and tenant. """
        return str('{}_{}'.format(tenant, id))

    @classmethod
    def get_display_id(cls, tenant, dbid):
        """Return the display id from the dbid."""
        if tenant + '_' in dbid:
            return dbid[len(tenant + '_'):]
        else:
            return dbid

    @classmethod
    def set_status(cls, actor_id, status, status_message=None):
        """Update the status of an actor"""
        logger.debug("top of set_status for status: {}".format(status))
        actors_store.update(actor_id, 'status', status)
        if status_message:
            actors_store.update(actor_id, 'status_message', status_message)


class Alias(AbacoDAO):
    """Data access object for working with Actor aliases."""

    PARAMS = [
        # param_name, required/optional/provided/derived, attr_name, type, help, default
        ('tenant', 'provided', 'tenant', str, 'The tenant that this alias belongs to.', None),
        ('alias_id', 'provided', 'alias_id', str, 'Primary key for alias for the actor and primary key to this store; must be globally unique.', None),
        ('alias', 'required', 'alias', str, 'Actual alias for the actor; must be unique within a tenant.', None),
        ('actor_id', 'required', 'actor_id', str, 'The human readable id for the actor associated with this alias.',
         None),
        ('db_id', 'provided', 'db_id', str, 'Primary key in the database for the actor associated with this alias.', None),
        ('owner', 'provided', 'owner', str, 'The user who created this alias.', None),
        ('api_server', 'provided', 'api_server', str, 'The base URL for the tenant that this alias belongs to.', None),
    ]

    # the following nouns cannot be used for an alias as they
    RESERVED_WORDS = ['executions', 'nonces', 'logs', 'messages', 'adapters', 'admin']
    FORBIDDEN_CHAR = [':', '/', '?', '#', '[', ']', '@', '!', '$', '&', "'", '(', ')', '*', '+', ',', ';', '=']


    @classmethod
    def generate_alias_id(cls, tenant, alias):
        """Generate the alias id from the alias name and tenant."""
        return '{}_{}'.format(tenant, alias)

    def check_reserved_words(self):
        if self.alias in Alias.RESERVED_WORDS:
            raise errors.DAOError("{} is a reserved word. "
                                  "The following reserved words cannot be used "
                                  "for an alias: {}.".format(self.alias, Alias.RESERVED_WORDS))

    def check_forbidden_char(self):
        for char in Alias.FORBIDDEN_CHAR:
            if char in self.alias:
                raise errors.DAOError("'{}' is a forbidden character. "
                                      "The following characters cannot be used "
                                      "for an alias: ['{}'].".format(char, "', '".join(Alias.FORBIDDEN_CHAR)))

    def check_and_create_alias(self):
        """Check to see if an alias is unique and create it if so. If not, raises a DAOError."""

        # first, make sure alias is not a reserved word:
        self.check_reserved_words()
        # second, make sure alias is not using a forbidden char:
        self.check_forbidden_char()
        # attempt to create the alias within a transaction
        obj = alias_store.add_key_val_if_empty(self.alias_id, self)
        if not obj:
            raise errors.DAOError("Alias {} already exists.".format(self.alias))
        return obj

    @classmethod
    def retrieve_by_alias_id(cls, alias_id):
        """ Returns the Alias object associate with the alias_id or raises a KeyError."""
        logger.debug("top of retrieve_by_alias_id; alias_id: {}".format(alias_id))
        obj = alias_store[alias_id]
        logger.debug("got alias obj: {}".format(obj))
        return Alias(**obj)

    def get_hypermedia(self):
        return {'_links': { 'self': '{}/actors/v2/aliases/{}'.format(self.api_server, self.alias),
                            'owner': '{}/profiles/v2/{}'.format(self.api_server, self.owner),
                            'actor': '{}/actors/v2/{}'.format(self.api_server, self.actor_id)
        }}

    def display(self):
        """Return a representation fit for display."""
        self.update(self.get_hypermedia())
        self.pop('db_id')
        self.pop('tenant')
        self.pop('alias_id')
        self.pop('api_server')
        return self.case()


class Nonce(AbacoDAO):
    """Basic data access object for working with actor nonces."""

    PARAMS = [
        # param_name, required/optional/provided/derived, attr_name, type, help, default
        ('tenant', 'provided', 'tenant', str, 'The tenant that this nonce belongs to.', None),
        ('db_id', 'provided', 'db_id', str, 'Primary key in the database for the actor associates with this nonce.', None),
        ('roles', 'provided', 'roles', list, 'Roles occupied by the user when creating this nonce.', []),
        ('owner', 'provided', 'owner', str, 'username associated with this nonce.', None),
        ('api_server', 'provided', 'api_server', str, 'api_server associated with this nonce.', None),

        ('level', 'optional', 'level', str,
         'Permission level associated with this nonce. Default is {}.'.format(EXECUTE), EXECUTE.name),
        ('max_uses', 'optional', 'max_uses', int,
         'Maximum number of times this nonce can be redeemed. Default is unlimited.', -1),
<<<<<<< HEAD
        ('description', 'optional', 'description', str, 'Description of this nonce', ''),
=======
        ('description', 'optional', 'description', str,  'Description of this nonce', ''),
>>>>>>> b36cfdb0
        ('id', 'derived', 'id', str, 'Unique id for this nonce.', None),
        ('actor_id', 'derived', 'actor_id', str, 'The human readable id for the actor associated with this nonce.',
         None),
        ('create_time', 'derived', 'create_time', str, 'Time stamp (UTC) when this nonce was created.', None),
        ('last_use_time', 'derived', 'last_use_time', str, 'Time stamp (UTC) when thic nonce was last redeemed.', None),
        ('current_uses', 'derived', 'current_uses', int, 'Number of times this nonce has been redeemed.', 0),
        ('remaining_uses', 'derived', 'remaining_uses', int, 'Number of uses remaining for this nonce.', -1),
    ]

    def get_derived_value(self, name, d):
        """Compute a derived value for the attribute `name` from the dictionary d of attributes provided."""
        # first, see if the attribute is already in the object:
        if hasattr(self, name):
            return
        # next, see if it was passed:
        try:
            return d[name]
        except KeyError:
            pass

        # check for provided fields:
        try:
            self.tenant = d['tenant']
        except KeyError:
            logger.error("The nonce controller did not pass tenant to the Nonce model.")
            raise errors.DAOError("Could not instantiate nonce: tenant parameter missing.")
        try:
            self.api_server = d['api_server']
        except KeyError:
            logger.error("The nonce controller did not pass api_server to the Nonce model.")
            raise errors.DAOError("Could not instantiate nonce: api_server parameter missing.")
        try:
            self.db_id = d['db_id']
        except KeyError:
            logger.error("The nonce controller did not pass db_id to the Nonce model.")
            raise errors.DAOError("Could not instantiate nonce: db_id parameter missing.")
        try:
            self.owner = d['owner']
        except KeyError:
            logger.error("The nonce controller did not pass owner to the Nonce model.")
            raise errors.DAOError("Could not instantiate nonce: owner parameter missing.")
        try:
            self.roles = d['roles']
        except KeyError:
            logger.error("The nonce controller did not pass roles to the Nonce model.")
            raise errors.DAOError("Could not instantiate nonce: roles parameter missing.")

        # generate a nonce id:
        self.id = self.get_nonce_id(self.tenant, self.get_uuid())

        # derive the actor_id from the db_id
        self.actor_id = Actor.get_display_id(self.tenant, self.db_id)

        # time fields
        time_str = get_current_utc_time()
        self.create_time = time_str
        # initially there are no uses
        self.last_use_time = None

        # apply defaults to provided fields since those aren't applied in the constructor:
        self.current_uses = 0
        self.remaining_uses = self.max_uses

        # always return the requested attribute since the __init__ expects it.
        return getattr(self, name)

    def get_nonce_id(self, tenant, uuid):
        """Return the nonce id from the tenant and uuid."""
        return '{}_{}'.format(tenant, uuid)

    def get_hypermedia(self):
        return {'_links': { 'self': '{}/actors/v2/{}/nonces/{}'.format(self.api_server, self.actor_id, self.id),
                            'owner': '{}/profiles/v2/{}'.format(self.api_server, self.owner),
                            'actor': '{}/actors/v2/{}'.format(self.api_server, self.actor_id)
        }}

    def display(self):
        """Return a representation fit for display."""
        self.update(self.get_hypermedia())
        self.pop('db_id')
        self.pop('tenant')
        time_str = self.pop('create_time')
        self['create_time'] = display_time(time_str)
        time_str = self.pop('last_use_time')
        self['last_use_time'] = display_time(time_str)
        return self.case()

    @classmethod
    def get_tenant_from_nonce_id(cls, nonce_id):
        """Returns the tenant from the nonce id."""
        # the nonce id has the form <tenant_id>_<uuid>, where uuid should contain no "_" characters.
        # so, we split from the right on '_' and stop after the first occurrence.
        return nonce_id.rsplit('_', 1)[0]

    @classmethod
    def get_nonces(cls, actor_id):
        """Retrieve all nonces for an actor. Pass db_id as `actor_id` parameter."""
        try:
            nonces = nonce_store[actor_id]
        except KeyError:
            # return an empty Abaco dict if not found
            return AbacoDAO()
        return [Nonce(**nonce) for _, nonce in nonces.items()]

    @classmethod
    def get_nonce(cls, actor_id, nonce_id):
        """Retrieve a nonce for an actor. Pass db_id as `actor_id` parameter."""
        try:
            nonce = nonce_store[actor_id][nonce_id]
            return Nonce(**nonce)
        except KeyError:
            raise errors.DAOError("Nonce not found.")

    @classmethod
    def add_nonce(cls, actor_id, nonce):
        """
        Atomically append a new nonce to the nonce_store for an actor. 
        The actor_id parameter should be the db_id and the nonce parameter should be a nonce object
        created from the contructor.
        """
        try:
            nonce_store.update(actor_id, nonce.id, nonce)
            logger.debug("nonce {} appended to nonces for actor {}".format(nonce.id, actor_id))
        except KeyError:
            nonce_store[actor_id] = {nonce.id: nonce}
            logger.debug("nonce {} added for actor {}".format(nonce.id, actor_id))

    @classmethod
    def delete_nonce(cls, actor_id, nonce_id):
        """Delete a nonce from the nonce_store."""
        nonce_store.pop_field(actor_id, nonce_id)

    @classmethod
    def check_and_redeem_nonce(cls, actor_id, nonce_id, level):
        """
        Atomically, check for the existence of a nonce for a given actor_id and redeem it if it
        has not expired. Otherwise, raises PermissionsError. 
        """
        def _transaction(nonces):
            """
            This function can be passed to nonce_store.within_transaction() to atomically check 
            whether a nonce is expired and, if not, redeem a use. The parameter, nonces, should
            be the value under the key `actor_id` associated with the nonce.
            """
            # first pull the nonce from the nonces parameter
            try:
                nonce = nonces[nonce_id]
            except KeyError:
                raise errors.PermissionsException("Nonce does not exist.")
            # check if the nonce level is sufficient
            try:
                if PermissionLevel(nonce['level']) < level:
                    raise errors.PermissionsException("Nonce does not have sufficient permissions level.")
            except KeyError:
                raise errors.PermissionsException("Nonce did not have an associated level.")

            # check if there are remaining uses
            try:
                if nonce['remaining_uses'] == -1:
                    logger.debug("nonce has infinite uses. updating nonce.")
                    nonce['current_uses'] += 1
                    nonce['last_use_time'] = get_current_utc_time()
                    nonce_store.update(actor_id, nonce_id, nonce)
                elif nonce['remaining_uses'] > 0:
                    logger.debug("nonce still has uses remaining. updating nonce.")
                    nonce['current_uses'] += 1
                    nonce['remaining_uses'] -= 1
                    nonce_store.update(actor_id, nonce_id, nonce)
                else:
                    logger.debug("nonce did not have at least 1 use remaining.")
                    raise errors.PermissionsException("No remaining uses left for this nonce.")
            except KeyError:
                logger.debug("nonce did not have a remaining_uses attribute.")
                raise errors.PermissionsException("No remaining uses left for this nonce.")

        # first, make sure the nonce exists for the actor id:
        try:
            nonce_store[actor_id][nonce_id]
        except KeyError:
            raise errors.PermissionsException("Nonce does not exist.")
        # atomically, check if the nonce is still valid and add a use if so:
        nonce_store.within_transaction(_transaction, actor_id)


class Execution(AbacoDAO):
    """Basic data access object for working with actor executions."""

    PARAMS = [
        # param_name, required/optional/provided/derived, attr_name, type, help, default
        ('tenant', 'required', 'tenant', str, 'The tenant that this execution belongs to.', None),
        ('api_server', 'required', 'api_server', str, 'The base URL for the tenant that this actor belongs to.', None),
        ('actor_id', 'required', 'actor_id', str, 'The human readable id for the actor associated with this execution.', None),
        ('executor', 'required', 'executor', str, 'The user who triggered this execution.', None),
        ('worker_id', 'optional', 'worker_id', str, 'The worker who supervised this execution.', None),
        ('message_received_time', 'derived', 'message_received_time', str, 'Time (UTC) the message was received.', None),
        ('start_time', 'optional', 'start_time', str, 'Time (UTC) the execution started.', None),
        ('runtime', 'required', 'runtime', str, 'Runtime, in milliseconds, of the execution.', None),
        ('cpu', 'required', 'cpu', str, 'CPU usage, in user jiffies, of the execution.', None),
        ('io', 'required', 'io', str,
         'Block I/O usage, in number of 512-byte sectors read from and written to, by the execution.', None),
        ('id', 'derived', 'id', str, 'Human readable id for this execution.', None),
        ('status', 'required', 'status', str, 'Status of the execution.', None),\
        ('exit_code', 'optional', 'exit_code', str, 'The exit code of this execution.', None),
        ('final_state', 'optional', 'final_state', str, 'The final state of the execution.', None),
    ]

    def get_derived_value(self, name, d):
        """Compute a derived value for the attribute `name` from the dictionary d of attributes provided."""
        # first, see if the attribute is already in the object:
        try:
            if d[name]:
                return d[name]
        except KeyError:
            pass
        self.id = self.get_uuid()
        self.message_received_time = get_current_utc_time()
        if name == 'id':
            return self.id
        else:
            return self.message_received_time

    @classmethod
    def add_execution(cls, actor_id, ex):
        """
        Add an execution to an actor.
        :param actor_id: str; the dbid of the actor
        :param ex: dict describing the execution.
        :return:
        """
        logger.debug("top of add_execution for actor: {} and execution: {}.".format(actor_id, ex))
        actor = Actor.from_db(actors_store[actor_id])
        ex.update({'actor_id': actor_id,
                   'tenant': actor.tenant,
                   'api_server': actor['api_server']
                   })
        execution = Execution(**ex)

        try:
            executions_store.update(actor_id, execution.id, execution)
        except KeyError:
            # if actor has no executions, a KeyError will be thrown
            executions_store[actor_id] = {execution.id: execution}
        logger.info("Execution: {} saved for actor: {}.".format(ex, actor_id))
        return execution.id

    @classmethod
    def add_worker_id(cls, actor_id, execution_id, worker_id):
        """
        :param actor_id: the id of the actor
        :param execution_id: the id of the execution
        :param worker_id: the id of the worker that executed this actor.
        :return:
        """
        logger.debug("top of add_worker_id() for actor: {} execution: {} worker: {}".format(
            actor_id, execution_id, worker_id))
        try:
            executions_store.update_subfield(actor_id, execution_id, 'worker_id', worker_id)
            logger.debug("worker added to execution: {} actor: {} worker: {}".format(
            execution_id, actor_id, worker_id))
        except KeyError as e:
            logger.error("Could not add an execution. KeyError: {}. actor: {}. ex: {}. worker: {}".format(
                e, actor_id, execution_id, worker_id))
            raise errors.ExecutionException("Execution {} not found.".format(execution_id))

    @classmethod
    def finalize_execution(cls, actor_id, execution_id, status, stats, final_state, exit_code, start_time):
        """
        Update an execution status and stats after the execution is complete or killed.
         `actor_id` should be the dbid of the actor.
         `execution_id` should be the id of the execution returned from a prior call to add_execution.
         `status` should be the final status of the execution.
         `stats` parameter should be a dictionary with io, cpu, and runtime.
         `final_state` parameter should be the `State` object returned from the docker inspect command.
         `exit_code` parameter should be the exit code of the container.
         `start_time` should be the start time (UTC string) of the execution. 
         """
        params_str = "actor: {}. ex: {}. status: {}. final_state: {}. exit_code: {}. stats: {}".format(
            actor_id, execution_id, status, final_state, exit_code, stats)
        logger.debug("top of finalize_execution. Params: {}".format(params_str))
        if not 'io' in stats:
            logger.error("Could not finalize execution. io missing. Params: {}".format(params_str))
            raise errors.ExecutionException("'io' parameter required to finalize execution.")
        if not 'cpu' in stats:
            logger.error("Could not finalize execution. cpu missing. Params: {}".format(params_str))
            raise errors.ExecutionException("'cpu' parameter required to finalize execution.")
        if not 'runtime' in stats:
            logger.error("Could not finalize execution. runtime missing. Params: {}".format(params_str))
            raise errors.ExecutionException("'runtime' parameter required to finalize execution.")
        try:
            executions_store.update_subfield(actor_id, execution_id, 'status', status)
            executions_store.update_subfield(actor_id, execution_id, 'io', stats['io'])
            executions_store.update_subfield(actor_id, execution_id, 'cpu', stats['cpu'])
            executions_store.update_subfield(actor_id, execution_id, 'runtime', stats['runtime'])
            executions_store.update_subfield(actor_id, execution_id, 'final_state', final_state)
            executions_store.update_subfield(actor_id, execution_id, 'exit_code', exit_code)
            executions_store.update_subfield(actor_id, execution_id, 'start_time', start_time)
        except KeyError:
            logger.error("Could not finalize execution. execution not found. Params: {}".format(params_str))
            raise errors.ExecutionException("Execution {} not found.".format(execution_id))

    @classmethod
    def set_logs(cls, exc_id, logs):
        """
        Set the logs for an execution.
        :param exc_id: the id of the execution (str)
        :param logs: dict describing the logs
        :return:
        """
        log_ex = Config.get('web', 'log_ex')
        try:
            log_ex = int(log_ex)
        except ValueError:
            log_ex = -1
        if log_ex > 0:
            logger.info("Storing log with expiry. exc_id: {}".format(exc_id))
            logs_store.set_with_expiry(exc_id, logs)
        else:
            logger.info("Storing log without expiry. exc_id: {}".format(exc_id))
            logs_store[exc_id] = logs

    def get_uuid_code(self):
        """ Return the Agave code for this object.
        :return: str
        """
        return '053'

    def get_hypermedia(self):
        return {'_links': { 'self': '{}/actors/v2/{}/executions/{}'.format(self.api_server, self.actor_id, self.id),
                            'owner': '{}/profiles/v2/{}'.format(self.api_server, self.executor),
                            'logs': '{}/actors/v2/{}/executions/{}/logs'.format(self.api_server, self.actor_id, self.id)
        }}

    def display(self):
        """Return a display version of the execution."""
        self.update(self.get_hypermedia())
        tenant = self.pop('tenant')
        start_time_str = self.pop('start_time')
        received_time_str = self.pop('message_received_time')
        self['start_time'] = display_time(start_time_str)
        self['message_received_time'] = display_time(received_time_str)
        self.actor_id = Actor.get_display_id(tenant, self.actor_id)
        return self.case()


class ExecutionsSummary(AbacoDAO):
    """ Summary information for all executions performed by an actor. """
    PARAMS = [
        # param_name, required/optional/provided/derived, attr_name, type, help, default
        ('db_id', 'required', 'db_id', str, 'Primary key in the database for associated actor.', None),
        ('api_server', 'derived', 'api_server', str, 'Base URL for the tenant that associated actor belongs to.', None),
        ('actor_id', 'derived', 'actor_id', str, 'id for the actor.', None),
        ('owner', 'provided', 'owner', str, 'The user who created the associated actor.', None),
        ('executions', 'derived', 'executions', list, 'List of all executions with summary fields.', None),
        ('total_executions', 'derived', 'total_executions', str, 'Total number of execution.', None),
        ('total_io', 'derived', 'total_io', str,
         'Block I/O usage, in number of 512-byte sectors read from and written to, by all executions.', None),
        ('total_runtime', 'derived', 'total_runtime', str, 'Runtime, in milliseconds, of all executions.', None),
        ('total_cpu', 'derived', 'total_cpu', str, 'CPU usage, in user jiffies, of all execution.', None),
        ]

    def compute_summary_stats(self, dbid):
        try:
            actor = actors_store[dbid]
        except KeyError:
            raise errors.DAOError(
                "actor not found: {}'".format(dbid), 404)
        tot = {'api_server': actor['api_server'],
               'actor_id': actor['id'],
               'owner': actor['owner'],
               'total_executions': 0,
               'total_cpu': 0,
               'total_io': 0,
               'total_runtime': 0,
               'executions': []}
        try:
            executions = executions_store[dbid]
        except KeyError:
            executions = {}
        for id, val in executions.items():
            execution = {'id': id,
                         'status': val.get('status'),
                         'start_time': val.get('start_time'),
                         'message_received_time': val.get('message_received_time')}
            if val.get('final_state'):
                execution['finish_time'] = val.get('final_state').get('FinishedAt')
                # we rely completely on docker for the final_state object which includes the FinishedAt time stamp;
                # under heavy load, we have seen docker fail to set this time correctly and instead set it to 1/1/0001.
                # in that case, we should use the total_runtime to back into it.
                if execution['finish_time'].startswith('0001-01-01'):
                    finish_time = float(val.get('start_time')) + float(val['runtime'])
                    execution['finish_time'] = display_time(str(finish_time))
            tot['executions'].append(execution)
            tot['total_executions'] += 1
            tot['total_cpu'] += int(val['cpu'])
            tot['total_io'] += int(val['io'])
            tot['total_runtime'] += int(val['runtime'])
        return tot

    def get_derived_value(self, name, d):
        """Compute a derived value for the attribute `name` from the dictionary d of attributes provided."""
        # first, see if the attribute is already in the object:
        try:
            if d[name]:
                return d[name]
        except KeyError:
            pass
        # if not, compute and store all values, returning the one requested:
        try:
            dbid = d['db_id']
        except KeyError:
            logger.error("db_id missing from call to get_derived_value. d: {}".format(d))
            raise errors.ExecutionException('db_id is required.')
        tot = self.compute_summary_stats(dbid)
        d.update(tot)
        return tot[name]

    def get_hypermedia(self):
        return {'_links': {'self': '{}/actors/v2/{}/executions'.format(self.api_server, self.actor_id),
                           'owner': '{}/profiles/v2/{}'.format(self.api_server, self.owner),
        }}

    def display(self):
        self.update(self.get_hypermedia())
        self.pop('db_id')
        for e in self['executions']:
            if e.get('start_time'):
                start_time_str = e.pop('start_time')
                e['start_time'] = display_time(start_time_str)
            if e.get('message_received_time'):
                message_received_time_str = e.pop('message_received_time')
                e['message_received_time'] = display_time(message_received_time_str)
        return self.case()


class Worker(AbacoDAO):
    """Basic data access object for working with Workers."""

    PARAMS = [
        # param_name, required/optional/provided/derived, attr_name, type, help, default
        ('tenant', 'required', 'tenant', str, 'The tenant that this worker belongs to.', None),
        ('id', 'required', 'id', str, 'The unique id for this worker.', None),
        ('status', 'required', 'status', str, 'Status of the worker.', None),
        # Initially, only `tenant, `id` and `status` are required by the time a client using the __init__ method for a worker object.
        # They should already have the `id` field having used request_worker first.
        ('ch_name', 'optional', 'ch_name', str, 'The name of the associated worker chanel.', None),
        ('image', 'optional', 'image', list, 'The list of images associated with this worker', None),
        ('location', 'optional', 'location', str, 'The location of the docker daemon used by this worker.', None),
        ('cid', 'optional', 'cid', str, 'The container ID of this worker.', None),
        ('host_id', 'optional', 'host_id', str, 'id of the host where worker is running.', None),
        ('host_ip', 'optional', 'host_ip', str, 'ip of the host where worker is running.', None),
        ('create_time', 'derived', 'create_time', str, "Time (UTC) that this actor was created.", {}),
        ('last_execution_time', 'optional', 'last_execution_time', str, 'Last time the worker executed an actor container.', None),
        ('last_health_check_time', 'optional', 'last_health_check_time', str, 'Last time the worker had a health check.',
         None),
        ]

    def get_derived_value(self, name, d):
        """Compute a derived value for the attribute `name` from the dictionary d of attributes provided."""
        # first, see if the attribute is already in the object:
        if hasattr(self, name):
            return
        # next, see if it was passed:
        try:
            return d[name]
        except KeyError:
            pass
        # time fields
        if name == 'create_time':
            time_str = get_current_utc_time()
            self.create_time = time_str
            return time_str

    @classmethod
    def get_uuid(cls):
        """Generate a random uuid."""
        hashids = Hashids(salt=HASH_SALT)
        return hashids.encode(uuid.uuid1().int>>64)


    @classmethod
    def get_workers(cls, actor_id):
        """Retrieve all workers for an actor. Pass db_id as `actor_id` parameter."""
        try:
            return workers_store[actor_id]
        except KeyError:
            return {}

    @classmethod
    def get_worker(cls, actor_id, worker_id):
        """Retrieve a worker from the workers store. Pass db_id as `actor_id` parameter."""
        try:
            return workers_store[actor_id][worker_id]
        except KeyError:
            raise errors.WorkerException("Worker not found.")

    @classmethod
    def delete_worker(cls, actor_id, worker_id):
        """Deletes a worker from the worker store. Uses Redis optimistic locking to provide thread-safety since multiple
        clients could be attempting to delete workers at the same time. Pass db_id as `actor_id`
        parameter.
        """
        logger.debug("top of delete_worker(). actor_id: {}; worker_id: {}".format(actor_id, worker_id))
        try:
            wk = workers_store.pop_field(actor_id, worker_id)
            logger.info("worker deleted. actor: {}. worker: {}.".format(actor_id, worker_id))
        except KeyError as e:
            logger.info("KeyError deleting worker. actor: {}. worker: {}. exception: {}".format(actor_id, worker_id, e))
            raise errors.WorkerException("Worker not found.")

    @classmethod
    def ensure_one_worker(cls, actor_id, tenant):
        """
        Atomically ensure at least one worker exists in the database. If not, adds a worker to the database in
        requested status.
        This method returns an id for the worker if a new worker was added and otherwise returns none.
        """
        logger.debug("top of ensure_one_worker.")
        worker_id = Worker.get_uuid()
        worker = {'status': REQUESTED, 'id': worker_id, 'tenant': tenant}
        val = workers_store.add_if_empty(actor_id, worker_id, worker)
        if val:
            logger.info("got worker: {} from add_if_empty.".format(val))
            return worker_id
        else:
            logger.debug("did not get worker from add_if_empty.")
            return None

    @classmethod
    def request_worker(cls, tenant, actor_id):
        """
        Add a new worker to the database in requested status. This method returns an id for the worker and
        should be called before putting a message on the command queue.
        """
        logger.debug("top of request_worker().")
        worker_id = Worker.get_uuid()
        worker = {'status': REQUESTED, 'tenant': tenant, 'id': worker_id}
        # it's possible the actor_id is not in the workers_store yet (i.e., new actor with no workers)
        # In that case we need to catch a KeyError:
        try:
            # we know this worker_id is new since we just generated it, so we don't need to use the update
            # method.
            workers_store[actor_id][worker_id] = worker
            logger.info("added additional worker with id: {} to workers_store.".format(worker_id))
        except KeyError:
            workers_store[actor_id] = {worker_id: worker}
            logger.info("added first worker with id: {} to workers_store.".format(worker_id))
        return worker_id

    @classmethod
    def add_worker(cls, actor_id, worker):
        """
        Add a running worker to an actor's collection of workers. The `worker` parameter should be a complete
        description of the worker, including the `id` field. The worker should have already been created
        in the database in 'REQUESTED' status using request_worker, and the `id` should be the same as that
        returned.
        """
        logger.debug("top of add_worker().")
        workers_store.update(actor_id, worker['id'], worker)
        logger.info("worker {} added to actor: {}".format(worker, actor_id))

    @classmethod
    def update_worker_execution_time(cls, actor_id, worker_id):
        """Pass db_id as `actor_id` parameter."""
        logger.debug("top of update_worker_execution_time().")
        now = get_current_utc_time()
        try:
            workers_store.update_subfield(actor_id, worker_id, 'last_execution_time', now)
        except KeyError as e:
            logger.error("Got KeyError; actor_id: {}; worker_id: {}; exception: {}".format(actor_id, worker_id, e))
            raise e
        logger.info("worker execution time updated. worker_id: {}".format(worker_id))

    @classmethod
    def update_worker_health_time(cls, actor_id, worker_id):
        """Pass db_id as `actor_id` parameter."""
        logger.debug("top of update_worker_health_time().")
        now = get_current_utc_time()
        workers_store.update_subfield(actor_id, worker_id, 'last_health_check_time', now)
        logger.info("worker last_health_check_time updated. worker_id: {}".format(worker_id))

    @classmethod
    def update_worker_status(cls, actor_id, worker_id, status):
        """Pass db_id as `actor_id` parameter."""
        logger.debug("top of update_worker_status().")
        try:
            workers_store.update_subfield(actor_id, worker_id, 'status', status)
        except Exception as e:
            logger.error("Got exception trying to update worker {} subfield status to {}; "
                         "e: {}; type(e)".format(worker_id, status, e, type(e)))
        logger.info("worker status updated to: {}. worker_id: {}".format(status, worker_id))

    def get_uuid_code(self):
        """ Return the Agave code for this object.
        :return: str
        """
        return '058'

    def display(self):
        """Return a representation fit for display."""
        last_execution_time_str = self.pop('last_execution_time')
        last_health_check_time_str = self.pop('last_health_check_time')
        create_time_str = self.pop('create_time')
        self['last_execution_time'] = display_time(last_execution_time_str)
        self['last_health_check_time'] = display_time(last_health_check_time_str)
        self['create_time'] = display_time(create_time_str)
        return self.case()

class PregenClient(AbacoDAO):
    """
    Data access object for pregenerated OAuth clients for worker. Use of these clients requires an initial
    load script to populate the pregen_clients store with clients available for use.

    Each client object
    """
    pass

class Client(AbacoDAO):
    """
    Data access object for OAuth clients generated for workers.
    NOTE: this is not the public python API for interacting with clients. Managing clients should be
    done through the ClientsChannel/clientg actor, since client management involves managing these models but
    also objects in the third party systems (agave APIM).
    """

    PARAMS = [
        # param_name, required/optional/provided/derived, attr_name, type, help, default
        ('tenant', 'required', 'tenant', str, 'The tenant of the worker owning the client.', None),
        ('actor_id', 'required', 'actor_id', str, 'The actor id of the worker owning the client.', None),
        ('worker_id', 'required', 'worker_id', list, 'The id of the worker owning the client.', None),
        ('client_key', 'required', 'client_key', str, 'The key of the client.', None),
        ('client_name', 'required', 'client_name', str, 'The name of the client.', None),
        ('id', 'derived', 'id', str, 'Unique id in the database for this client', None)
        ]

    def get_derived_value(self, name, d):
        """Compute a derived value for the attribute `name` from the dictionary d of attributes provided."""
        # first, see if the id attribute is already in the object:
        try:
            if d[name]:
                return d[name]
        except KeyError:
            pass
        # combine the tenant_id and client_key to get the unique id
        return Client.get_client_id(d['tenant'], d['client_key'])

    @classmethod
    def get_client_id(cls, tenant, key):
        return '{}_{}'.format(tenant, key)

    @classmethod
    def get_client(cls, tenant, client_key):
        return Client(clients_store[Client.get_client_id(tenant, client_key)])

    @classmethod
    def delete_client(cls, tenant, client_key):
        del clients_store[Client.get_client_id(tenant, client_key)]

def get_permissions(actor_id):
    """ Return all permissions for an actor
    :param actor_id:
    :return:
    """
    try:
        return permissions_store[actor_id]
    except KeyError:
        raise errors.PermissionsException("Actor {} does not exist".format(actor_id))

def set_permission(user, actor_id, level):
    """Set the permission for a user and level to an actor."""
    logger.debug("top of set_permission().")
    if not isinstance(level, PermissionLevel):
        raise errors.DAOError("level must be a PermissionLevel object.")
    try:
        permissions_store.update(actor_id, user, level.name)
    except KeyError:
        # if actor has no permissions, a KeyError will be thrown
        permissions_store[actor_id] = {user: level.name}
    logger.info("Permission set for actor: {}; user: {} at level: {}".format(actor_id, user, level))<|MERGE_RESOLUTION|>--- conflicted
+++ resolved
@@ -458,11 +458,8 @@
          'Permission level associated with this nonce. Default is {}.'.format(EXECUTE), EXECUTE.name),
         ('max_uses', 'optional', 'max_uses', int,
          'Maximum number of times this nonce can be redeemed. Default is unlimited.', -1),
-<<<<<<< HEAD
         ('description', 'optional', 'description', str, 'Description of this nonce', ''),
-=======
-        ('description', 'optional', 'description', str,  'Description of this nonce', ''),
->>>>>>> b36cfdb0
+      
         ('id', 'derived', 'id', str, 'Unique id for this nonce.', None),
         ('actor_id', 'derived', 'actor_id', str, 'The human readable id for the actor associated with this nonce.',
          None),

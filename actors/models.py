from copy import deepcopy
import datetime
import json
import time
import uuid

from flask_restful import inputs
from hashids import Hashids

from agaveflask.utils import RequestParser

from channels import CommandChannel
from codes import REQUESTED, SUBMITTED, EXECUTE, PermissionLevel
from config import Config
import errors

from stores import actors_store, alias_store, clients_store, executions_store, logs_store, nonce_store, permissions_store, workers_store

from agaveflask.logs import get_logger
logger = get_logger(__name__)


HASH_SALT = 'eJa5wZlEX4eWU'

def is_hashid(identifier):
    """ 
    Determine if `identifier` is an Abaco Hashid (e.g., actor id, worker id, nonce id, etc.
    
    :param identifier (str) - The identifier to check 
    :return: (bool) - True if the identifier is an Abaco Hashid.
    """
    hashids = Hashids(salt=HASH_SALT)
    dec = hashids.decode(identifier)
    # the decode() method returns a non-empty tuple (containing the original uuid seed)
    # iff the identifier was produced from an encode() with the HASH_SALT; otherwise, it returns an
    # empty tuple. Therefore, the length of the produced tuple can be used to check whether the
    # identify was created with the Abaco HASH_SALT.
    if len(dec) > 0:
        return True
    else:
        return False

def under_to_camel(value):
    def camel_case():
        yield type(value).lower
        while True:
            yield type(value).capitalize
    c = camel_case()
    return "".join(c.__next__()(x) if x else '_' for x in value.split("_"))


def dict_to_camel(d):
    """Convert all keys in a dictionary to camel case."""
    d2 = {}
    for k,v in d.items():
        d2[under_to_camel(k)] = v
    return d2

def get_current_utc_time():
    """Return string representation of current time in UTC."""
    utcnow = datetime.datetime.utcnow()
    return str(utcnow.timestamp())

def display_time(t):
    """ Convert a string representation of a UTC timestamp to a display string."""
    if not t:
        return "None"
    try:
        time_f = float(t)
        dt = datetime.datetime.fromtimestamp(time_f)
    except ValueError as e:
        logger.error("Invalid time data. Could not cast {} to float. Exception: {}".format(t, e))
        raise errors.DAOError("Error retrieving time data.")
    except TypeError as e:
        logger.error("Invalid time data. Could not convert float to datetime. t: {}. Exception: {}".format(t, e))
        raise errors.DAOError("Error retrieving time data.")
    return str(dt)


class DbDict(dict):
    """Class for persisting a Python dictionary."""

    def __getattr__(self, key):
        # returning an AttributeError is important for making deepcopy work. cf.,
        # http://stackoverflow.com/questions/25977996/supporting-the-deep-copy-operation-on-a-custom-class
        try:
            return self[key]
        except KeyError as e:
            raise AttributeError(e)

    def __setattr__(self, key, value):
        self[key] = value

    def to_db(self):
        # json serialization now happening in the store class. @todo - should remove all uses of .to_db
        return self
        # return json.dumps(self)


class AbacoDAO(DbDict):
    """Base Data Access Object class for Abaco models."""

    # the parameters for the DAO
    # tuples of the form (param name, required/optional/provided/derived, attr_name, type, help, default)
    # should be defined in the subclass.
    #
    #
    # required: these fields are required in the post/put methods of the web app.
    # optional: these fields are optional in the post/put methods of the web app and have a default value.
    # provided: these fields are required to construct the DAO but are provided by the abaco client code, not the user
    #           and not the DAO class code.
    # derived: these fields are derived by the DAO class code and do not need to be passed.
    PARAMS = []

    @classmethod
    def request_parser(cls):
        """Return a flask RequestParser object that can be used in post/put processing."""
        parser = RequestParser()
        for name, source, attr, typ, help, default in cls.PARAMS:
            if source == 'derived':
                continue
            required = source == 'required'
            if Config.get('web', 'case') == 'camel':
                param_name = under_to_camel(name)
            else:
                param_name = name
            parser.add_argument(param_name, type=typ, required=required, help=help, default=default)
        return parser

    @classmethod
    def from_db(cls, db_json):
        """Construct a DAO from a db serialization."""
        return cls(**db_json)

    def __init__(self, **kwargs):
        """Construct a DAO from **kwargs. Client can also create from a dictionary, d, using AbacoDAO(**d)"""
        for name, source, attr, typ, help, default in self.PARAMS:
            pname = name
            # When using camel case, it is possible a given argument will come in in camel
            # case, for instance when creating an object directly from parameters passed in
            # a POST request.
            if name not in kwargs and Config.get('web', 'case') == 'camel':
                # derived attributes always create the attribute with underscores:
                if source == 'derived':
                    pname = name
                else:
                    pname = under_to_camel(name)
            if source == 'required':
                try:
                    value = kwargs[pname]
                except KeyError:
                    logger.debug("required missing field: {}. ".format(pname))
                    raise errors.DAOError("Required field {} missing.".format(pname))
            elif source == 'optional':
                try:
                    value = kwargs[pname]
                except KeyError:
                    value = kwargs.get(pname, default)
            elif source == 'provided':
                try:
                    value = kwargs[pname]
                except KeyError:
                    logger.debug("provided field missing: {}.".format(pname))
                    raise errors.DAOError("Required field {} missing.".format(pname))
            else:
                # derived value - check to see if already computed
                if hasattr(self, pname):
                    value = getattr(self, pname)
                else:
                    value = self.get_derived_value(pname, kwargs)
            setattr(self, attr, value)

    def get_uuid(self):
        """Generate a random uuid."""
        hashids = Hashids(salt=HASH_SALT)
        return hashids.encode(uuid.uuid1().int>>64)

    def get_derived_value(self, name, d):
        """Compute a derived value for the attribute `name` from the dictionary d of attributes provided."""
        raise NotImplementedError

    def case(self):
        """Convert to camel case, if required."""
        case = Config.get('web', 'case')
        if not case == 'camel':
            return self
        # if camel case, convert all attributes
        for name, _, _, _, _, _ in self.PARAMS:
            val = self.pop(name, None)
            if val is not None:
                self.__setattr__(under_to_camel(name), val)
        return self

    def display(self):
        """A default display method, for those subclasses that do not define their own."""
        return self.case()


class Actor(AbacoDAO):
    """Basic data access object for working with Actors."""

    PARAMS = [
        # param_name, required/optional/provided/derived, attr_name, type, help, default
        ('name', 'optional', 'name', str, 'User defined name for this actor.', None),
        ('image', 'required', 'image', str, 'Reference to image on docker hub for this actor.', None),

        ('stateless', 'optional', 'stateless', inputs.boolean, 'Whether the actor stores private state.', True),
        ('type', 'optional', 'type', str, 'Return type (none, bin, json) for this actor. Default is none.', 'none'),
        ('description', 'optional', 'description', str,  'Description of this actor', ''),
        ('privileged', 'optional', 'privileged', inputs.boolean, 'Whether this actor runs in privileged mode.', False),
        ('max_workers', 'optional', 'max_workers', int, 'How many workers this actor is allowed at the same time.', None),
        ('mem_limit', 'optional', 'mem_limit', str, 'maximum amount of memory this actor can use.', None),
        ('max_cpus', 'optional', 'max_cpus', int, 'Maximum number of CPUs (nanoCPUs) this actor will have available to it.', None),
        ('use_container_uid', 'optional', 'use_container_uid', inputs.boolean, 'Whether this actor runs as the UID set in the container image.', False),
        ('default_environment', 'optional', 'default_environment', dict, 'A dictionary of default environmental variables and values.', {}),
        ('status', 'optional', 'status', str, 'Current status of the actor.', SUBMITTED),
        ('status_message', 'optional', 'status_message', str, 'Explanation of status.', ''),
        ('executions', 'optional', 'executions', dict, 'Executions for this actor.', {}),
        ('state', 'optional', 'state', dict, "Current state for this actor.", {}),
        ('create_time', 'derived', 'create_time', str, "Time (UTC) that this actor was created.", {}),
        ('last_update_time', 'derived', 'last_update_time', str, "Time (UTC) that this actor was last updated.", {}),

        ('tenant', 'provided', 'tenant', str, 'The tenant that this actor belongs to.', None),
        ('api_server', 'provided', 'api_server', str, 'The base URL for the tenant that this actor belongs to.', None),
        ('owner', 'provided', 'owner', str, 'The user who created this actor.', None),
        ('mounts', 'provided', 'mounts', list, 'List of volume mounts to mount into each actor container.', []),
        ('tasdir', 'optional', 'tasdir', str, 'Absolute path to the TAS defined home directory associated with the owner of the actor', None),
        ('uid', 'optional', 'uid', str, 'The uid to run the container as. Only used if user_container_uid is false.', None),
        ('gid', 'optional', 'gid', str, 'The gid to run the container as. Only used if user_container_uid is false.', None),

        ('queue', 'optional', 'queue', str, 'The command channel that this actor uses.', 'default'),
        ('db_id', 'derived', 'db_id', str, 'Primary key in the database for this actor.', None),
        ('id', 'derived', 'id', str, 'Human readable id for this actor.', None),
        ]

    def get_derived_value(self, name, d):
        """Compute a derived value for the attribute `name` from the dictionary d of attributes provided."""
        # first, see if the attribute is already in the object:
        if hasattr(self, 'id'):
            return
        # next, see if it was passed:
        try:
            return d[name]
        except KeyError:
            pass
        # if not, generate an id
        try:
            actor_id, db_id = self.generate_id(d['name'], d['tenant'])
        except KeyError:
            logger.debug("name or tenant missing from actor dict: {}.".format(d))
            raise errors.DAOError("Required field name or tenant missing")
        # id fields:
        self.id = actor_id
        self.db_id = db_id

        # time fields
        time_str = get_current_utc_time()
        self.create_time = time_str
        self.last_update_time = time_str
        if name == 'id':
            return actor_id
        elif name == 'create_time' or name == 'last_update_time':
            return time_str
        else:
            return db_id

    @classmethod
    def get_actor_id(cls, tenant, identifier):
        """
        Return the db_id associated with the identifier 
        :param identifier (str): either an actor_id or an alias. 
        :return: The actor_id; rasies a KeyError if no actor suc exists. 
        """
        if is_hashid(identifier):
            return identifier
        # look for an alias with the identifier:
        alias_id = Alias.generate_alias_id(tenant, identifier)
        alias = Alias.retrieve_by_alias_id(alias_id)
        return alias.actor_id

    @classmethod
    def get_actor(cls, identifier, is_alias=False):
        """
        Return the actor object based on `identifier` which could be either a dbid or an alias.
        :param identifier (str): Unique identifier for an actor; either a dbid or an alias dbid.
        :param is_alias (bool): Caller can pass a hint, "is_alias=True", to avoid extra code checks. 
        
        :return: Actor dictionary; caller should instantiate an Actor object from it.  
        """
        if not is_alias:
            # check whether the identifier is an actor_id:
            if is_hashid(identifier):
                return actors_store[identifier]
        # if we're here, either the caller set the is_alias=True hint or the is_hashid() returned False.
        # either way, we need to check the alias store
        alias = alias_store[identifier]
        db_id = alias['db_id']
        return actors_store[db_id]

    def get_uuid_code(self):
        """ Return the Agave code for this object.
        :return: str
        """
        return '059'

    def display(self):
        """Return a representation fit for display."""
        self.update(self.get_hypermedia())
        self.pop('db_id')
        self.pop('executions')
        self.pop('tenant')
        self.pop('api_server')
        c_time_str = self.pop('create_time')
        up_time_str = self.pop('last_update_time')
        self['create_time'] = display_time(c_time_str)
        self['last_update_time'] = display_time(up_time_str)
        return self.case()

    def get_hypermedia(self):
        return {'_links': { 'self': '{}/actors/v2/{}'.format(self.api_server, self.id),
                            'owner': '{}/profiles/v2/{}'.format(self.api_server, self.owner),
                            'executions': '{}/actors/v2/{}/executions'.format(self.api_server, self.id)
        }}

    def generate_id(self, name, tenant):
        """Generate an id for a new actor."""
        id = self.get_uuid()
        return id, Actor.get_dbid(tenant, id)

    def ensure_one_worker(self):
        """This method will check the workers store for the actor and request a new worker if none exist."""
        logger.debug("top of Actor.ensure_one_worker().")
        worker_id = Worker.ensure_one_worker(self.db_id, self.tenant)
        logger.debug("Worker.ensure_one_worker returned worker_id: {}".format(worker_id))
        if worker_id:
            worker_ids = [worker_id]
            logger.info("Actor.ensure_one_worker() putting message on command channel for worker_id: {}".format(
                worker_id))
            ch = CommandChannel(name=self.queue)
            ch.put_cmd(actor_id=self.db_id,
                       worker_id=worker_ids,
                       image=self.image,
                       tenant=self.tenant,
                       stop_existing=False)
            ch.close()
            return worker_ids
        else:
            logger.debug("Actor.ensure_one_worker() returning None.")
            return None

    @classmethod
    def get_dbid(cls, tenant, id):
        """Return the key used in redis from the "display_id" and tenant. """
        return str('{}_{}'.format(tenant, id))

    @classmethod
    def get_display_id(cls, tenant, dbid):
        """Return the display id from the dbid."""
        if tenant + '_' in dbid:
            return dbid[len(tenant + '_'):]
        else:
            return dbid

    @classmethod
    def set_status(cls, actor_id, status, status_message=None):
        """Update the status of an actor"""
        logger.debug("top of set_status for status: {}".format(status))
        actors_store.update(actor_id, 'status', status)
        if status_message:
            actors_store.update(actor_id, 'status_message', status_message)


class Alias(AbacoDAO):
    """Data access object for working with Actor aliases."""

    PARAMS = [
        # param_name, required/optional/provided/derived, attr_name, type, help, default
        ('tenant', 'provided', 'tenant', str, 'The tenant that this alias belongs to.', None),
        ('alias_id', 'provided', 'alias_id', str, 'Primary key for alias for the actor and primary key to this store; must be globally unique.', None),
        ('alias', 'required', 'alias', str, 'Actual alias for the actor; must be unique within a tenant.', None),
        ('actor_id', 'required', 'actor_id', str, 'The human readable id for the actor associated with this alias.',
         None),
        ('db_id', 'provided', 'db_id', str, 'Primary key in the database for the actor associated with this alias.', None),
        ('owner', 'provided', 'owner', str, 'The user who created this alias.', None),
        ('api_server', 'provided', 'api_server', str, 'The base URL for the tenant that this alias belongs to.', None),
    ]

    # the following nouns cannot be used for an alias as they
    RESERVED_WORDS = ['executions', 'nonces', 'logs', 'messages', 'adapters', 'admin']
    FORBIDDEN_CHAR = [':', '/', '?', '#', '[', ']', '@', '!', '$', '&', "'", '(', ')', '*', '+', ',', ';', '=']


    @classmethod
    def generate_alias_id(cls, tenant, alias):
        """Generate the alias id from the alias name and tenant."""
        return '{}_{}'.format(tenant, alias)

    @classmethod
    def generate_alias_from_id(cls, alias_id):
        """Generate the alias id from the alias name and tenant."""
        # assumes the format of the alias_id is {tenant}_{alias} where {tenant} does NOT have an underscore (_) char
        # in it -
        return alias_id[alias_id.find('_')+1:]

    def check_reserved_words(self):
        if self.alias in Alias.RESERVED_WORDS:
            raise errors.DAOError("{} is a reserved word. "
                                  "The following reserved words cannot be used "
                                  "for an alias: {}.".format(self.alias, Alias.RESERVED_WORDS))

    def check_forbidden_char(self):
        for char in Alias.FORBIDDEN_CHAR:
            if char in self.alias:
                raise errors.DAOError("'{}' is a forbidden character. "
                                      "The following characters cannot be used "
                                      "for an alias: ['{}'].".format(char, "', '".join(Alias.FORBIDDEN_CHAR)))

    def check_and_create_alias(self):
        """Check to see if an alias is unique and create it if so. If not, raises a DAOError."""

        # first, make sure alias is not a reserved word:
        self.check_reserved_words()
        # second, make sure alias is not using a forbidden char:
        self.check_forbidden_char()
        # attempt to create the alias within a transaction
        obj = alias_store.add_key_val_if_empty(self.alias_id, self)
        if not obj:
            raise errors.DAOError("Alias {} already exists.".format(self.alias))
        return obj

    @classmethod
    def retrieve_by_alias_id(cls, alias_id):
        """ Returns the Alias object associate with the alias_id or raises a KeyError."""
        logger.debug("top of retrieve_by_alias_id; alias_id: {}".format(alias_id))
        obj = alias_store[alias_id]
        logger.debug("got alias obj: {}".format(obj))
        return Alias(**obj)

    def get_hypermedia(self):
        return {'_links': { 'self': '{}/actors/v2/aliases/{}'.format(self.api_server, self.alias),
                            'owner': '{}/profiles/v2/{}'.format(self.api_server, self.owner),
                            'actor': '{}/actors/v2/{}'.format(self.api_server, self.actor_id)
        }}

    def display(self):
        """Return a representation fit for display."""
        self.update(self.get_hypermedia())
        self.pop('db_id')
        self.pop('tenant')
        self.pop('alias_id')
        self.pop('api_server')
        return self.case()


class Nonce(AbacoDAO):
    """Basic data access object for working with actor nonces."""

    PARAMS = [
        # param_name, required/optional/provided/derived, attr_name, type, help, default
        ('tenant', 'provided', 'tenant', str, 'The tenant that this nonce belongs to.', None),
        ('db_id', 'provided', 'db_id', str, 'Primary key in the database for the actor associates with this nonce.', None),
        ('roles', 'provided', 'roles', list, 'Roles occupied by the user when creating this nonce.', []),
        ('owner', 'provided', 'owner', str, 'username associated with this nonce.', None),
        ('api_server', 'provided', 'api_server', str, 'api_server associated with this nonce.', None),

        ('level', 'optional', 'level', str,
         'Permission level associated with this nonce. Default is {}.'.format(EXECUTE), EXECUTE.name),
        ('max_uses', 'optional', 'max_uses', int,
         'Maximum number of times this nonce can be redeemed. Default is unlimited.', -1),
        ('description', 'optional', 'description', str, 'Description of this nonce', ''),
      
        ('id', 'derived', 'id', str, 'Unique id for this nonce.', None),
        ('actor_id', 'derived', 'actor_id', str, 'The human readable id for the actor associated with this nonce.',
         None),
        ('alias', 'derived', 'alias', str, 'The alias id associated with this nonce.', None),
        ('create_time', 'derived', 'create_time', str, 'Time stamp (UTC) when this nonce was created.', None),
        ('last_use_time', 'derived', 'last_use_time', str, 'Time stamp (UTC) when thic nonce was last redeemed.', None),
        ('current_uses', 'derived', 'current_uses', int, 'Number of times this nonce has been redeemed.', 0),
        ('remaining_uses', 'derived', 'remaining_uses', int, 'Number of uses remaining for this nonce.', -1),
    ]

    def get_derived_value(self, name, d):
        """Compute a derived value for the attribute `name` from the dictionary d of attributes provided."""
        # first, see if the attribute is already in the object:
        if hasattr(self, name):
            return
        # next, see if it was passed:
        try:
            return d[name]
        except KeyError:
            pass

        # check for provided fields:
        try:
            self.tenant = d['tenant']
        except KeyError:
            logger.error("The nonce controller did not pass tenant to the Nonce model.")
            raise errors.DAOError("Could not instantiate nonce: tenant parameter missing.")
        try:
            self.api_server = d['api_server']
        except KeyError:
            logger.error("The nonce controller did not pass api_server to the Nonce model.")
            raise errors.DAOError("Could not instantiate nonce: api_server parameter missing.")
        # either an alias or a db_id must be passed, but not both -
        try:
            self.db_id = d['db_id']
            self.alias = None
        except KeyError:
            try:
                self.alias = d['alias']
                self.db_id = None
                self.actor_id = None
            except KeyError:
                logger.error("The nonce controller did not pass db_id or alias to the Nonce model.")
                raise errors.DAOError("Could not instantiate nonce: both db_id and alias parameters missing.")
        if not self.db_id:
            try:
                self.alias = d['alias']
                self.actor_id = None
            except KeyError:
                logger.error("The nonce controller did not pass db_id or alias to the Nonce model.")
                raise errors.DAOError("Could not instantiate nonce: both db_id and alias parameters missing.")
        if self.alias and self.db_id:
            raise errors.DAOError("Could not instantiate nonce: both db_id and alias parameters present.")
        try:
            self.owner = d['owner']
        except KeyError:
            logger.error("The nonce controller did not pass owner to the Nonce model.")
            raise errors.DAOError("Could not instantiate nonce: owner parameter missing.")
        try:
            self.roles = d['roles']
        except KeyError:
            logger.error("The nonce controller did not pass roles to the Nonce model.")
            raise errors.DAOError("Could not instantiate nonce: roles parameter missing.")

        # generate a nonce id:
        self.id = self.get_nonce_id(self.tenant, self.get_uuid())

        # derive the actor_id from the db_id if this is an actor nonce:
        logger.debug("inside get_derived_value for nonce; name={}; d={}; self={}".format(name, d, self))
        if self.db_id:
            self.actor_id = Actor.get_display_id(self.tenant, self.db_id)

        # time fields
        time_str = get_current_utc_time()
        self.create_time = time_str
        # initially there are no uses
        self.last_use_time = None

        # apply defaults to provided fields since those aren't applied in the constructor:
        self.current_uses = 0
        self.remaining_uses = self.max_uses

        # always return the requested attribute since the __init__ expects it.
        return getattr(self, name)

    def get_nonce_id(self, tenant, uuid):
        """Return the nonce id from the tenant and uuid."""
        return '{}_{}'.format(tenant, uuid)

    def get_hypermedia(self):
        return {'_links': { 'self': '{}/actors/v2/{}/nonces/{}'.format(self.api_server, self.actor_id, self.id),
                            'owner': '{}/profiles/v2/{}'.format(self.api_server, self.owner),
                            'actor': '{}/actors/v2/{}'.format(self.api_server, self.actor_id)
        }}

    def display(self):
        """Return a representation fit for display."""
        self.update(self.get_hypermedia())
        self.pop('db_id')
        self.pop('tenant')
        alias_id = self.pop('alias')
        if alias_id:
            alias_st = Alias.generate_alias_from_id(alias_id=alias_id)
            self['alias'] = alias_st
        time_str = self.pop('create_time')
        self['create_time'] = display_time(time_str)
        time_str = self.pop('last_use_time')
        self['last_use_time'] = display_time(time_str)
        return self.case()

    @classmethod
    def get_validate_nonce_key(cls, actor_id, alias):
        if not actor_id and not alias:
            raise errors.DAOError('add_nonce did not receive an alias or an actor_id')
        if actor_id and alias:
            raise errors.DAOError('add_nonce received both an alias and an actor_id')
        if actor_id:
            return actor_id
        return alias

    @classmethod
    def get_tenant_from_nonce_id(cls, nonce_id):
        """Returns the tenant from the nonce id."""
        # the nonce id has the form <tenant_id>_<uuid>, where uuid should contain no "_" characters.
        # so, we split from the right on '_' and stop after the first occurrence.
        return nonce_id.rsplit('_', 1)[0]

    @classmethod
    def get_nonces(cls, actor_id, alias):
        """Retrieve all nonces for an actor. Pass db_id as `actor_id` parameter."""
        nonce_key = Nonce.get_validate_nonce_key(actor_id, alias)
        try:
            nonces = nonce_store[nonce_key]
        except KeyError:
            # return an empty Abaco dict if not found
            return AbacoDAO()
        return [Nonce(**nonce) for _, nonce in nonces.items()]

    @classmethod
    def get_nonce(cls, actor_id, alias, nonce_id):
        """Retrieve a nonce for an actor. Pass db_id as `actor_id` parameter."""
        nonce_key = Nonce.get_validate_nonce_key(actor_id, alias)
        try:
            nonce = nonce_store[nonce_key][nonce_id]
            return Nonce(**nonce)
        except KeyError:
            raise errors.DAOError("Nonce not found.")

    @classmethod
    def add_nonce(cls, actor_id, alias, nonce):
        """
        Atomically append a new nonce to the nonce_store for an actor. 
        The actor_id parameter should be the db_id and the nonce parameter should be a nonce object
        created from the contructor.
        """
        nonce_key = Nonce.get_validate_nonce_key(actor_id, alias)
        try:
            nonce_store.update(nonce_key, nonce.id, nonce)
            logger.debug("nonce {} appended to nonces for actor/alias {}".format(nonce.id, nonce_key))
        except KeyError:
            nonce_store[nonce_key] = {nonce.id: nonce}
            logger.debug("nonce {} added for actor/alias {}".format(nonce.id, nonce_key))

    @classmethod
    def delete_nonce(cls, actor_id, alias, nonce_id):
        """Delete a nonce from the nonce_store."""
        nonce_key = Nonce.get_validate_nonce_key(actor_id, alias)
        nonce_store.pop_field(nonce_key, nonce_id)

    @classmethod
    def check_and_redeem_nonce(cls, actor_id, alias, nonce_id, level):
        """
        Atomically, check for the existence of a nonce for a given actor_id and redeem it if it
        has not expired. Otherwise, raises PermissionsError. 
        """
        def _transaction(nonces):
            """
            This function can be passed to nonce_store.within_transaction() to atomically check 
            whether a nonce is expired and, if not, redeem a use. The parameter, nonces, should
            be the value under the key `nonce_key` associated with the nonce.
            """
            # first pull the nonce from the nonces parameter
            try:
                nonce = nonces[nonce_id]
            except KeyError:
                raise errors.PermissionsException("Nonce does not exist.")
            # check if the nonce level is sufficient
            try:
                if PermissionLevel(nonce['level']) < level:
                    raise errors.PermissionsException("Nonce does not have sufficient permissions level.")
            except KeyError:
                raise errors.PermissionsException("Nonce did not have an associated level.")

            # check if there are remaining uses
            try:
                if nonce['remaining_uses'] == -1:
                    logger.debug("nonce has infinite uses. updating nonce.")
                    nonce['current_uses'] += 1
                    nonce['last_use_time'] = get_current_utc_time()
                    nonce_store.update(nonce_key, nonce_id, nonce)
                elif nonce['remaining_uses'] > 0:
                    logger.debug("nonce still has uses remaining. updating nonce.")
                    nonce['current_uses'] += 1
                    nonce['remaining_uses'] -= 1
                    nonce_store.update(nonce_key, nonce_id, nonce)
                else:
                    logger.debug("nonce did not have at least 1 use remaining.")
                    raise errors.PermissionsException("No remaining uses left for this nonce.")
            except KeyError:
                logger.debug("nonce did not have a remaining_uses attribute.")
                raise errors.PermissionsException("No remaining uses left for this nonce.")

        # first, make sure the nonce exists for the nonce_key:
        nonce_key = Nonce.get_validate_nonce_key(actor_id, alias)
        try:
            nonce_store[nonce_key][nonce_id]
        except KeyError:
            raise errors.PermissionsException("Nonce does not exist.")
        # atomically, check if the nonce is still valid and add a use if so:
        nonce_store.within_transaction(_transaction, nonce_key)


class Execution(AbacoDAO):
    """Basic data access object for working with actor executions."""

    PARAMS = [
        # param_name, required/optional/provided/derived, attr_name, type, help, default
        ('tenant', 'required', 'tenant', str, 'The tenant that this execution belongs to.', None),
        ('api_server', 'required', 'api_server', str, 'The base URL for the tenant that this actor belongs to.', None),
        ('actor_id', 'required', 'actor_id', str, 'The human readable id for the actor associated with this execution.', None),
        ('executor', 'required', 'executor', str, 'The user who triggered this execution.', None),
        ('worker_id', 'optional', 'worker_id', str, 'The worker who supervised this execution.', None),
        ('message_received_time', 'derived', 'message_received_time', str, 'Time (UTC) the message was received.', None),
        ('start_time', 'optional', 'start_time', str, 'Time (UTC) the execution started.', None),
        ('runtime', 'required', 'runtime', str, 'Runtime, in milliseconds, of the execution.', None),
        ('cpu', 'required', 'cpu', str, 'CPU usage, in user jiffies, of the execution.', None),
        ('io', 'required', 'io', str,
         'Block I/O usage, in number of 512-byte sectors read from and written to, by the execution.', None),
        ('id', 'derived', 'id', str, 'Human readable id for this execution.', None),
        ('status', 'required', 'status', str, 'Status of the execution.', None),\
        ('exit_code', 'optional', 'exit_code', str, 'The exit code of this execution.', None),
        ('final_state', 'optional', 'final_state', str, 'The final state of the execution.', None),
    ]

    def get_derived_value(self, name, d):
        """Compute a derived value for the attribute `name` from the dictionary d of attributes provided."""
        # first, see if the attribute is already in the object:
        try:
            if d[name]:
                return d[name]
        except KeyError:
            pass
        self.id = self.get_uuid()
        self.message_received_time = get_current_utc_time()
        if name == 'id':
            return self.id
        else:
            return self.message_received_time

    @classmethod
    def add_execution(cls, actor_id, ex):
        """
        Add an execution to an actor.
        :param actor_id: str; the dbid of the actor
        :param ex: dict describing the execution.
        :return:
        """
        logger.debug("top of add_execution for actor: {} and execution: {}.".format(actor_id, ex))
        actor = Actor.from_db(actors_store[actor_id])
        ex.update({'actor_id': actor_id,
                   'tenant': actor.tenant,
                   'api_server': actor['api_server']
                   })
        execution = Execution(**ex)

        try:
            executions_store.update(actor_id, execution.id, execution)
        except KeyError:
            # if actor has no executions, a KeyError will be thrown
            executions_store[actor_id] = {execution.id: execution}
        logger.info("Execution: {} saved for actor: {}.".format(ex, actor_id))
        return execution.id

    @classmethod
    def add_worker_id(cls, actor_id, execution_id, worker_id):
        """
        :param actor_id: the id of the actor
        :param execution_id: the id of the execution
        :param worker_id: the id of the worker that executed this actor.
        :return:
        """
        logger.debug("top of add_worker_id() for actor: {} execution: {} worker: {}".format(
            actor_id, execution_id, worker_id))
        try:
            executions_store.update_subfield(actor_id, execution_id, 'worker_id', worker_id)
            logger.debug("worker added to execution: {} actor: {} worker: {}".format(
            execution_id, actor_id, worker_id))
        except KeyError as e:
            logger.error("Could not add an execution. KeyError: {}. actor: {}. ex: {}. worker: {}".format(
                e, actor_id, execution_id, worker_id))
            raise errors.ExecutionException("Execution {} not found.".format(execution_id))

    @classmethod
    def finalize_execution(cls, actor_id, execution_id, status, stats, final_state, exit_code, start_time):
        """
        Update an execution status and stats after the execution is complete or killed.
         `actor_id` should be the dbid of the actor.
         `execution_id` should be the id of the execution returned from a prior call to add_execution.
         `status` should be the final status of the execution.
         `stats` parameter should be a dictionary with io, cpu, and runtime.
         `final_state` parameter should be the `State` object returned from the docker inspect command.
         `exit_code` parameter should be the exit code of the container.
         `start_time` should be the start time (UTC string) of the execution. 
         """
        params_str = "actor: {}. ex: {}. status: {}. final_state: {}. exit_code: {}. stats: {}".format(
            actor_id, execution_id, status, final_state, exit_code, stats)
        logger.debug("top of finalize_execution. Params: {}".format(params_str))
        if not 'io' in stats:
            logger.error("Could not finalize execution. io missing. Params: {}".format(params_str))
            raise errors.ExecutionException("'io' parameter required to finalize execution.")
        if not 'cpu' in stats:
            logger.error("Could not finalize execution. cpu missing. Params: {}".format(params_str))
            raise errors.ExecutionException("'cpu' parameter required to finalize execution.")
        if not 'runtime' in stats:
            logger.error("Could not finalize execution. runtime missing. Params: {}".format(params_str))
            raise errors.ExecutionException("'runtime' parameter required to finalize execution.")
        try:
            executions_store.update_subfield(actor_id, execution_id, 'status', status)
            executions_store.update_subfield(actor_id, execution_id, 'io', stats['io'])
            executions_store.update_subfield(actor_id, execution_id, 'cpu', stats['cpu'])
            executions_store.update_subfield(actor_id, execution_id, 'runtime', stats['runtime'])
            executions_store.update_subfield(actor_id, execution_id, 'final_state', final_state)
            executions_store.update_subfield(actor_id, execution_id, 'exit_code', exit_code)
            executions_store.update_subfield(actor_id, execution_id, 'start_time', start_time)
        except KeyError:
            logger.error("Could not finalize execution. execution not found. Params: {}".format(params_str))
            raise errors.ExecutionException("Execution {} not found.".format(execution_id))

    @classmethod
    def set_logs(cls, exc_id, logs):
        """
        Set the logs for an execution.
        :param exc_id: the id of the execution (str)
        :param logs: dict describing the logs
        :return:
        """
        log_ex = Config.get('web', 'log_ex')
        try:
            log_ex = int(log_ex)
        except ValueError:
            log_ex = -1
        if log_ex > 0:
            logger.info("Storing log with expiry. exc_id: {}".format(exc_id))
            logs_store.set_with_expiry(exc_id, logs)
        else:
            logger.info("Storing log without expiry. exc_id: {}".format(exc_id))
            logs_store[exc_id] = logs

    def get_uuid_code(self):
        """ Return the Agave code for this object.
        :return: str
        """
        return '053'

    def get_hypermedia(self):
        return {'_links': { 'self': '{}/actors/v2/{}/executions/{}'.format(self.api_server, self.actor_id, self.id),
                            'owner': '{}/profiles/v2/{}'.format(self.api_server, self.executor),
                            'logs': '{}/actors/v2/{}/executions/{}/logs'.format(self.api_server, self.actor_id, self.id)
        }}

    def display(self):
        """Return a display version of the execution."""
        self.update(self.get_hypermedia())
        tenant = self.pop('tenant')
        start_time_str = self.pop('start_time')
        received_time_str = self.pop('message_received_time')
        self['start_time'] = display_time(start_time_str)
        self['message_received_time'] = display_time(received_time_str)
        self.actor_id = Actor.get_display_id(tenant, self.actor_id)
        return self.case()


class ExecutionsSummary(AbacoDAO):
    """ Summary information for all executions performed by an actor. """
    PARAMS = [
        # param_name, required/optional/provided/derived, attr_name, type, help, default
        ('db_id', 'required', 'db_id', str, 'Primary key in the database for associated actor.', None),
        ('api_server', 'derived', 'api_server', str, 'Base URL for the tenant that associated actor belongs to.', None),
        ('actor_id', 'derived', 'actor_id', str, 'id for the actor.', None),
        ('owner', 'provided', 'owner', str, 'The user who created the associated actor.', None),
        ('executions', 'derived', 'executions', list, 'List of all executions with summary fields.', None),
        ('total_executions', 'derived', 'total_executions', str, 'Total number of execution.', None),
        ('total_io', 'derived', 'total_io', str,
         'Block I/O usage, in number of 512-byte sectors read from and written to, by all executions.', None),
        ('total_runtime', 'derived', 'total_runtime', str, 'Runtime, in milliseconds, of all executions.', None),
        ('total_cpu', 'derived', 'total_cpu', str, 'CPU usage, in user jiffies, of all execution.', None),
        ]

    def compute_summary_stats(self, dbid):
        try:
            actor = actors_store[dbid]
        except KeyError:
            raise errors.DAOError(
                "actor not found: {}'".format(dbid), 404)
        tot = {'api_server': actor['api_server'],
               'actor_id': actor['id'],
               'owner': actor['owner'],
               'total_executions': 0,
               'total_cpu': 0,
               'total_io': 0,
               'total_runtime': 0,
               'executions': []}
        try:
            executions = executions_store[dbid]
        except KeyError:
            executions = {}
        for id, val in executions.items():
            execution = {'id': id,
                         'status': val.get('status'),
                         'start_time': val.get('start_time'),
                         'message_received_time': val.get('message_received_time')}
            if val.get('final_state'):
                execution['finish_time'] = val.get('final_state').get('FinishedAt')
                # we rely completely on docker for the final_state object which includes the FinishedAt time stamp;
                # under heavy load, we have seen docker fail to set this time correctly and instead set it to 1/1/0001.
                # in that case, we should use the total_runtime to back into it.
                if execution['finish_time'].startswith('0001-01-01'):
                    finish_time = float(val.get('start_time')) + float(val['runtime'])
                    execution['finish_time'] = display_time(str(finish_time))
            tot['executions'].append(execution)
            tot['total_executions'] += 1
            tot['total_cpu'] += int(val['cpu'])
            tot['total_io'] += int(val['io'])
            tot['total_runtime'] += int(val['runtime'])
        return tot

    def get_derived_value(self, name, d):
        """Compute a derived value for the attribute `name` from the dictionary d of attributes provided."""
        # first, see if the attribute is already in the object:
        try:
            if d[name]:
                return d[name]
        except KeyError:
            pass
        # if not, compute and store all values, returning the one requested:
        try:
            dbid = d['db_id']
        except KeyError:
            logger.error("db_id missing from call to get_derived_value. d: {}".format(d))
            raise errors.ExecutionException('db_id is required.')
        tot = self.compute_summary_stats(dbid)
        d.update(tot)
        return tot[name]

    def get_hypermedia(self):
        return {'_links': {'self': '{}/actors/v2/{}/executions'.format(self.api_server, self.actor_id),
                           'owner': '{}/profiles/v2/{}'.format(self.api_server, self.owner),
        }}

    def display(self):
        self.update(self.get_hypermedia())
        self.pop('db_id')
        for e in self['executions']:
            if e.get('start_time'):
                start_time_str = e.pop('start_time')
                e['start_time'] = display_time(start_time_str)
            if e.get('message_received_time'):
                message_received_time_str = e.pop('message_received_time')
                e['message_received_time'] = display_time(message_received_time_str)
        return self.case()


class Worker(AbacoDAO):
    """Basic data access object for working with Workers."""

    PARAMS = [
        # param_name, required/optional/provided/derived, attr_name, type, help, default
        ('tenant', 'required', 'tenant', str, 'The tenant that this worker belongs to.', None),
        ('id', 'required', 'id', str, 'The unique id for this worker.', None),
        ('status', 'required', 'status', str, 'Status of the worker.', None),
        # Initially, only `tenant, `id` and `status` are required by the time a client using the __init__ method for a worker object.
        # They should already have the `id` field having used request_worker first.
        ('ch_name', 'optional', 'ch_name', str, 'The name of the associated worker chanel.', None),
        ('image', 'optional', 'image', list, 'The list of images associated with this worker', None),
        ('location', 'optional', 'location', str, 'The location of the docker daemon used by this worker.', None),
        ('cid', 'optional', 'cid', str, 'The container ID of this worker.', None),
        ('host_id', 'optional', 'host_id', str, 'id of the host where worker is running.', None),
        ('host_ip', 'optional', 'host_ip', str, 'ip of the host where worker is running.', None),
        ('create_time', 'derived', 'create_time', str, "Time (UTC) that this actor was created.", {}),
        ('last_execution_time', 'optional', 'last_execution_time', str, 'Last time the worker executed an actor container.', None),
        ('last_health_check_time', 'optional', 'last_health_check_time', str, 'Last time the worker had a health check.',
         None),
        ]

    def get_derived_value(self, name, d):
        """Compute a derived value for the attribute `name` from the dictionary d of attributes provided."""
        # first, see if the attribute is already in the object:
        if hasattr(self, name):
            return
        # next, see if it was passed:
        try:
            return d[name]
        except KeyError:
            pass
        # time fields
        if name == 'create_time':
            time_str = get_current_utc_time()
            self.create_time = time_str
            return time_str

    @classmethod
    def get_uuid(cls):
        """Generate a random uuid."""
        hashids = Hashids(salt=HASH_SALT)
        return hashids.encode(uuid.uuid1().int>>64)


    @classmethod
    def get_workers(cls, actor_id):
        """Retrieve all workers for an actor. Pass db_id as `actor_id` parameter."""
        try:
            return workers_store[actor_id]
        except KeyError:
            return {}

    @classmethod
    def get_worker(cls, actor_id, worker_id):
        """Retrieve a worker from the workers store. Pass db_id as `actor_id` parameter."""
        try:
            return workers_store[actor_id][worker_id]
        except KeyError:
            raise errors.WorkerException("Worker not found.")

    @classmethod
    def delete_worker(cls, actor_id, worker_id):
        """Deletes a worker from the worker store. Uses Redis optimistic locking to provide thread-safety since multiple
        clients could be attempting to delete workers at the same time. Pass db_id as `actor_id`
        parameter.
        """
        logger.debug("top of delete_worker(). actor_id: {}; worker_id: {}".format(actor_id, worker_id))
        try:
            wk = workers_store.pop_field(actor_id, worker_id)
            logger.info("worker deleted. actor: {}. worker: {}.".format(actor_id, worker_id))
        except KeyError as e:
            logger.info("KeyError deleting worker. actor: {}. worker: {}. exception: {}".format(actor_id, worker_id, e))
            raise errors.WorkerException("Worker not found.")

    @classmethod
    def ensure_one_worker(cls, actor_id, tenant):
        """
        Atomically ensure at least one worker exists in the database. If not, adds a worker to the database in
        requested status.
        This method returns an id for the worker if a new worker was added and otherwise returns none.
        """
        logger.debug("top of ensure_one_worker.")
        worker_id = Worker.get_uuid()
        worker = {'status': REQUESTED, 'id': worker_id, 'tenant': tenant}
        val = workers_store.add_if_empty(actor_id, worker_id, worker)
        if val:
            logger.info("got worker: {} from add_if_empty.".format(val))
            return worker_id
        else:
            logger.debug("did not get worker from add_if_empty.")
            return None

    @classmethod
    def request_worker(cls, tenant, actor_id):
        """
        Add a new worker to the database in requested status. This method returns an id for the worker and
        should be called before putting a message on the command queue.
        """
        logger.debug("top of request_worker().")
        worker_id = Worker.get_uuid()
        worker = {'status': REQUESTED, 'tenant': tenant, 'id': worker_id}
        # it's possible the actor_id is not in the workers_store yet (i.e., new actor with no workers)
        # In that case we need to catch a KeyError:
        try:
            # we know this worker_id is new since we just generated it, so we don't need to use the update
            # method.
            workers_store.update(actor_id, worker_id, worker)
            logger.info("added additional worker with id: {} to workers_store.".format(worker_id))
        except KeyError:
            workers_store[actor_id] = {worker_id: worker}
            logger.info("added first worker with id: {} to workers_store.".format(worker_id))
        return worker_id

    @classmethod
    def add_worker(cls, actor_id, worker):
        """
        Add a running worker to an actor's collection of workers. The `worker` parameter should be a complete
        description of the worker, including the `id` field. The worker should have already been created
        in the database in 'REQUESTED' status using request_worker, and the `id` should be the same as that
        returned.
        """
        logger.debug("top of add_worker().")
        workers_store.update(actor_id, worker['id'], worker)
        logger.info("worker {} added to actor: {}".format(worker, actor_id))

    @classmethod
    def update_worker_execution_time(cls, actor_id, worker_id):
        """Pass db_id as `actor_id` parameter."""
        logger.debug("top of update_worker_execution_time().")
        now = get_current_utc_time()
        try:
            workers_store.update_subfield(actor_id, worker_id, 'last_execution_time', now)
        except KeyError as e:
            logger.error("Got KeyError; actor_id: {}; worker_id: {}; exception: {}".format(actor_id, worker_id, e))
            raise e
        logger.info("worker execution time updated. worker_id: {}".format(worker_id))

    @classmethod
    def update_worker_health_time(cls, actor_id, worker_id):
        """Pass db_id as `actor_id` parameter."""
        logger.debug("top of update_worker_health_time().")
        now = get_current_utc_time()
        workers_store.update_subfield(actor_id, worker_id, 'last_health_check_time', now)
        logger.info("worker last_health_check_time updated. worker_id: {}".format(worker_id))

    @classmethod
    def update_worker_status(cls, actor_id, worker_id, status):
        """Pass db_id as `actor_id` parameter."""
        logger.debug("LOOK HERE top of update_worker_status().")
        # TODO add check for valid state transition - set correct ERROR
        # REQUESTED -> SPAWNER_SETUP
        # SPAWNER_SETUP -> PULLING_IMAGE
        # PULLING_IMAGE -> CREATING_CONTAINER
        # CREATING_CONTAINER -> UPDATING_STORE
        # UPDATING_STORE -> READY
        # READY -> BUSY -> READY ... etc


        prev_status = workers_store[actor_id][worker_id]['status']

        

        worker = workers_store[actor_id][worker_id]
        logger.info(f"LOOK HERE Worker status will be changed from {worker['status']} to {status}")

        # get worker's current status and then do V this separately
        # this is not threadsafe
        try:
            workers_store.update_subfield(actor_id, worker_id, 'status', status)
        except Exception as e:
            logger.error("Got exception trying to update worker {} subfield status to {}; "
<<<<<<< HEAD
                         "e: {}; type(e): {}".format(worker_id, status, e, type(e)))
        logger.info("worker status updated to: {}. worker_id: {}".format(status, worker_id))
=======
                         "e: {}; type(e)".format(worker_id, status, e, type(e)))
        logger.info("LOOK HERE worker status updated to: {}. worker_id: {}".format(status, worker_id))
>>>>>>> f9a53554

    def get_uuid_code(self):
        """ Return the Agave code for this object.
        :return: str
        """
        return '058'

    def display(self):
        """Return a representation fit for display."""
        last_execution_time_str = self.pop('last_execution_time')
        last_health_check_time_str = self.pop('last_health_check_time')
        create_time_str = self.pop('create_time')
        self['last_execution_time'] = display_time(last_execution_time_str)
        self['last_health_check_time'] = display_time(last_health_check_time_str)
        self['create_time'] = display_time(create_time_str)
        return self.case()

class PregenClient(AbacoDAO):
    """
    Data access object for pregenerated OAuth clients for worker. Use of these clients requires an initial
    load script to populate the pregen_clients store with clients available for use.

    Each client object
    """
    pass

class Client(AbacoDAO):
    """
    Data access object for OAuth clients generated for workers.
    NOTE: this is not the public python API for interacting with clients. Managing clients should be
    done through the ClientsChannel/clientg actor, since client management involves managing these models but
    also objects in the third party systems (agave APIM).
    """

    PARAMS = [
        # param_name, required/optional/provided/derived, attr_name, type, help, default
        ('tenant', 'required', 'tenant', str, 'The tenant of the worker owning the client.', None),
        ('actor_id', 'required', 'actor_id', str, 'The actor id of the worker owning the client.', None),
        ('worker_id', 'required', 'worker_id', list, 'The id of the worker owning the client.', None),
        ('client_key', 'required', 'client_key', str, 'The key of the client.', None),
        ('client_name', 'required', 'client_name', str, 'The name of the client.', None),
        ('id', 'derived', 'id', str, 'Unique id in the database for this client', None)
        ]

    def get_derived_value(self, name, d):
        """Compute a derived value for the attribute `name` from the dictionary d of attributes provided."""
        # first, see if the id attribute is already in the object:
        try:
            if d[name]:
                return d[name]
        except KeyError:
            pass
        # combine the tenant_id and client_key to get the unique id
        return Client.get_client_id(d['tenant'], d['client_key'])

    @classmethod
    def get_client_id(cls, tenant, key):
        return '{}_{}'.format(tenant, key)

    @classmethod
    def get_client(cls, tenant, client_key):
        return Client(clients_store[Client.get_client_id(tenant, client_key)])

    @classmethod
    def delete_client(cls, tenant, client_key):
        del clients_store[Client.get_client_id(tenant, client_key)]

def get_permissions(actor_id):
    """ Return all permissions for an actor
    :param actor_id:
    :return:
    """
    try:
        return permissions_store[actor_id]
    except KeyError:
        raise errors.PermissionsException("Actor {} does not exist".format(actor_id))

def set_permission(user, actor_id, level):
    """Set the permission for a user and level to an actor."""
    logger.debug("top of set_permission().")
    if not isinstance(level, PermissionLevel):
        raise errors.DAOError("level must be a PermissionLevel object.")
    try:
        permissions_store.update(actor_id, user, level.name)
    except KeyError:
        # if actor has no permissions, a KeyError will be thrown
        permissions_store[actor_id] = {user: level.name}
    logger.info("Permission set for actor: {}; user: {} at level: {}".format(actor_id, user, level))<|MERGE_RESOLUTION|>--- conflicted
+++ resolved
@@ -1113,13 +1113,8 @@
             workers_store.update_subfield(actor_id, worker_id, 'status', status)
         except Exception as e:
             logger.error("Got exception trying to update worker {} subfield status to {}; "
-<<<<<<< HEAD
                          "e: {}; type(e): {}".format(worker_id, status, e, type(e)))
         logger.info("worker status updated to: {}. worker_id: {}".format(status, worker_id))
-=======
-                         "e: {}; type(e)".format(worker_id, status, e, type(e)))
-        logger.info("LOOK HERE worker status updated to: {}. worker_id: {}".format(status, worker_id))
->>>>>>> f9a53554
 
     def get_uuid_code(self):
         """ Return the Agave code for this object.

import json
import os
import time

import rabbitpy

from channelpy.exceptions import ChannelTimeoutException

from codes import ERROR, SPAWNER_SETUP, PULLING_IMAGE, CREATING_CONTAINER, UPDATING_STORE, READY
from config import Config
from docker_utils import DockerError, run_worker, pull_image
from errors import WorkerException
from models import Actor, Worker
from stores import workers_store
from channels import ActorMsgChannel, ClientsChannel, CommandChannel, WorkerChannel, SpawnerWorkerChannel
from health import get_worker

from agaveflask.logs import get_logger
logger = get_logger(__name__)

try:
    MAX_WORKERS = Config.get("spawner", "max_workers_per_host")
except:
    MAX_WORKERS = os.environ.get('MAX_WORKERS_PER_HOST', 20)
MAX_WORKERS = int(MAX_WORKERS)
logger.info("Spawner running with MAX_WORKERS = {}".format(MAX_WORKERS))


class SpawnerException(Exception):
    def __init__(self, message):
        Exception.__init__(self, message)
        self.message = message


class Spawner(object):

    def __init__(self):
        self.num_workers = int(Config.get('workers', 'init_count'))
        self.secret = os.environ.get('_abaco_secret')
        self.queue = os.environ.get('queue', 'default')
        self.cmd_ch = CommandChannel(name=self.queue)
        self.tot_workers = 0
        try:
            self.host_id = Config.get('spawner', 'host_id')
        except Exception as e:
            logger.critical("Spawner not configured with a host_id! Aborting! Exception: {}".format(e))
            raise e

    def run(self):
        while True:
            # check resource threshold before subscribing
            while True:
                if self.overloaded():
                    logger.critical("METRICS - SPAWNER FOR HOST {} OVERLOADED!!!".format(self.host_id))
                    # self.update_status to OVERLOADED
                    time.sleep(5)
                else:
                    break
            cmd, msg_obj = self.cmd_ch.get_one()
            # directly ack the messages from the command channel; problems generated from starting workers are
            # handled downstream; e.g., by setting the actor in an ERROR state; command messages should not be re-queued
            msg_obj.ack()
            try:
                self.process(cmd)
            except Exception as e:
                logger.error("spawner got an exception trying to process cmd: {}. "
                             "Exception type: {}. Exception: {}".format(cmd, type(e), e))

    def get_tot_workers(self):
        logger.debug("top of get_tot_workers")
        self.tot_workers = 0
        logger.debug('spawner host_id: {}'.format(self.host_id))
        for k,v in workers_store.items():
            for wid, worker in v.items():
                if worker.get('host_id') == self.host_id:
                    self.tot_workers += 1
        logger.debug("returning total workers: {}".format(self.tot_workers))
        return self.tot_workers

    def overloaded(self):
        logger.debug("top of overloaded")
        self.get_tot_workers()
        logger.info("total workers for this host: {}".format(self.tot_workers))
        if self.tot_workers >= MAX_WORKERS:
            return True

    def stop_workers(self, actor_id, worker_ids):
        """Stop existing workers; used when updating an actor's image."""
        logger.debug("Top of stop_workers() for actor: {}.".format(actor_id))
        try:
            workers_dict = workers_store[actor_id]
        except KeyError:
            logger.debug("workers_store had no workers for actor: {}".format(actor_id))
            workers_dict = {}

        # if there are existing workers, we need to close the actor message channel and
        # gracefully shutdown the existing worker processes.
        if len(workers_dict.items()) > 0:
            logger.info("Found {} workers to stop.".format(len(workers_dict.items())))
            # first, close the actor msg channel to prevent any new messages from being pulled
            # by the old workers.
            actor_ch = ActorMsgChannel(actor_id)
            actor_ch.close()
            logger.info("Actor channel closed for actor: {}".format(actor_id))
            # now, send messages to workers for a graceful shutdown:
            for _, worker in workers_dict.items():
                # don't stop the new workers:
                if worker['id'] not in worker_ids:
                    ch = WorkerChannel(worker_id=worker['id'])
                    # since this is an update, there are new workers being started, so
                    # don't delete the actor msg channel:
                    ch.put('stop-no-delete')
                    logger.info("Sent 'stop-no-delete' message to worker_id: {}".format(worker['id']))
                    ch.close()
                else:
                    logger.debug("skipping worker {} as it it not in worker_ids.".format(worker))
        else:
            logger.info("No workers to stop.")

    def process_old(self, cmd):
        """Main spawner method for processing a command from the CommandChannel."""
        logger.info("Spawner processing new command:{}".format(cmd))
        actor_id = cmd['actor_id']
        worker_ids = cmd['worker_ids']
        image = cmd['image']
        tenant = cmd['tenant']
        stop_existing = cmd.get('stop_existing', True)
        num_workers = cmd.get('num', self.num_workers)
        logger.info("command params: actor_id: {} worker_ids: {} image: {} stop_existing: {} mum_workers: {}".format(
            actor_id, worker_ids, image, tenant, stop_existing, num_workers))
        try:
            new_channels, anon_channels, new_workers = self.start_workers(actor_id,
                                                                          worker_ids,
                                                                          image,
                                                                          tenant,
                                                                          num_workers)
        except SpawnerException as e:
            # for now, start_workers will do clean up for a SpawnerException, so we just need
            # to return back to the run loop.
            logger.info("Spawner returning to main run loop.")
            return
        logger.info("Created new workers: {}".format(new_workers))

        # stop any existing workers:
        if stop_existing:
            logger.info("Stopping existing workers: {}".format(worker_ids))
            self.stop_workers(actor_id, worker_ids)

        # add workers to store first so that the records will be there when the workers go
        # to update their status
        if not stop_existing:
            # if we're not stopping the existing workers, we need to add each worker to the
            # actor's collection.
            for _, worker in new_workers.items():
                logger.info("calling add_worker for worker: {}.".format(worker))
                Worker.add_worker(actor_id, worker)
        else:
            # since we're stopping the existing workers, the actor's collection should just
            # be equal to the new_workers.
            workers_store[actor_id] = new_workers
            logger.info("workers_store set to new_workers: {}.".format(new_workers))

        # Tell new worker to subscribe to the actor channel.
        # If abaco is configured to generate clients for the workers, generate them now
        # and send new workers their clients.
        generate_clients = Config.get('workers', 'generate_clients').lower()
        logger.info("Sending messages to new workers over anonymous channels to subscribe to inbox.")
        for idx, channel in enumerate(anon_channels):
            if generate_clients == 'true':
                worker_id = new_workers[list(new_workers)[idx]]['id']
                logger.info("Getting client for worker number {}, id: {}".format(idx, worker_id))
                client_ch = ClientsChannel()
                try:
                    client_msg = client_ch.request_client(tenant=tenant,
                                                          actor_id=actor_id,
                                                          # new_workers is a dictionary of dictionaries; list(d) creates a
                                                          # list of keys for a dictionary d. hence, the idx^th entry
                                                          # of list(ner_workers) should be the key.
                                                          worker_id=worker_id,
                                                          secret=self.secret)
                except ChannelTimeoutException as e:
                    logger.error("Got a ChannelTimeoutException trying to generate a client for "
                                 "actor_id: {}; worker_id: {}; exception: {}".format(actor_id, worker_id, e))
                    # put actor in an error state and return
                    self.error_out_actor(actor_id, worker_id, "Abaco was unable to generate an OAuth client for a new "
                                                              "worker for this actor. System administrators have been notified.")
                    client_ch.close()
                    return
                client_ch.close()
                # changed - 4/2019: we now put the actor in an error state if we are not able to generate a client,
                # actor executions that rely on the token can fail unexpectedly.
                if client_msg.get('status') == 'error':
                    logger.error("Error generating client: {}".format(client_msg.get('message')))
                    self.error_out_actor(actor_id, worker_id, "Abaco was unable to generate an OAuth client for a new "
                                                              "worker for this actor. System administrators have been notified.")
                    client_ch.close()
                    return
                # else, client was generated successfully:
                else:
                    logger.info("Got a client: {}, {}, {}".format(client_msg['client_id'],
                                                                  client_msg['access_token'],
                                                                  client_msg['refresh_token']))
                    channel.put({'status': 'ok',
                                 'actor_id': actor_id,
                                 'tenant': tenant,
                                 'client': 'yes',
                                 'client_id': client_msg['client_id'],
                                 'client_secret': client_msg['client_secret'],
                                 'access_token': client_msg['access_token'],
                                 'refresh_token': client_msg['refresh_token'],
                                 'api_server': client_msg['api_server'],
                                 })
                    logger.debug("Sent OK message AND client over anonymous worker channel.")
            else:
                logger.info("Not generating clients. Config value was: {}".format(generate_clients))
                channel.put({'status': 'ok',
                             'actor_id': actor_id,
                             'tenant': tenant,
                             'client': 'no'})
                logger.debug("Sent OK message over anonymous worker channel.")
            # @TODO -
            # delete the anonymous channel from this thread but sleep first to avoid the race condition.
            time.sleep(1.5)
            channel.delete()

        # due to the race condition deleting channels (potentially before all workers have received all messages)
        # we put a sleep here.
        time.sleep(1)
        for ch in new_channels:
            try:
                # the new_channels are the spawnerworker channels so they can be deleted.
                ch.delete()
            except Exception as e:
                logger.error("Got exception trying to delete spawnerworker channel: {}".format(e))
        logger.info("Done processing command.")

    def start_workers_old(self, actor_id, worker_ids, image, tenant, num_workers):
        logger.info("starting {} workers. actor_id: {} image: {}".format(str(self.num_workers), actor_id, image))
        channels = []
        anon_channels = []
        workers = {}
        try:
            for i in range(num_workers):
                worker_id = worker_ids[i]
                logger.info("starting worker {} with id: {}".format(i, worker_id))
                ch, anon_ch, worker = self.start_worker(image, tenant, actor_id, worker_id)
                logger.debug("channel for worker {} is: {}".format(str(i), ch.name))
                channels.append(ch)
                anon_channels.append(anon_ch)
                workers[worker_id] = worker
        except SpawnerException as e:
            logger.info("Caught SpawnerException:{}".format(str(e)))
            # in case of an error, put the actor in error state and kill all workers
            self.error_out_actor(actor_id, worker_id, e.message)
            raise SpawnerException(message=e.message)
        return channels, anon_channels, workers

    def start_worker_old(self, image, tenant, actor_id, worker_id):
        ch = SpawnerWorkerChannel(worker_id=worker_id)

        attempts = 0
        while True:
            try:
                worker_dict = run_worker(image, actor_id, worker_id)
            except DockerError as e:
                logger.error("Spawner got a docker exception from run_worker; Exception: {}".format(e))
                if 'read timeout' in e.message:
                    logger.info("Exception was a read timeout; trying run_worker again..")
                    time.sleep(5)
                    attempts = attempts + 1
                    if attempts > 20:
                        msg = "Spawner continued to get DockerError for 20 attempts. Exception: {}".format(e)
                        logger.critical(msg)
                        raise SpawnerException(msg)
                    continue
                else:
                    logger.info("Exception was NOT a read timeout; quiting on this worker.")
                    # delete this worker from the workers store:
                    try:
                        self.kill_worker(actor_id, worker_id)
                    except WorkerException as e:
                        logger.info("Got WorkerException from delete_worker(). "
                                    "worker_id: {}"
                                    "Exception: {}".format(worker_id, e))

                    raise SpawnerException(message="Unable to start worker; error: {}".format(e))
            break
        worker_dict['ch_name'] = WorkerChannel.get_name(worker_id)
        worker = Worker(tenant=tenant, **worker_dict)
        logger.info("worker started successfully, waiting on ack that image was pulled...")
        result = ch.get()
        logger.debug("Got response back from worker. Response: {}".format(result))
        if result.get('status') == 'error':
            # there was a problem pulling the image; put the actor in an error state:
            msg = "Got an error back from the worker. Message: {}",format(result)
            logger.info(msg)
            if 'msg' in result:
                raise SpawnerException(message=result['msg'])
            else:
                logger.error("Spawner received invalid message from worker. 'msg' field missing. Message: {}".format(result))
                raise SpawnerException(message="Internal error starting worker process.")
        elif result['value']['status'] == 'ok':
            logger.debug("received ack from worker.")
            return ch, result['reply_to'], worker
        else:
            msg = "Got an error status from worker: {}. Raising an exception.".format(str(result))
            logger.error("Spawner received an invalid message from worker. Message: ".format(result))
            raise SpawnerException(msg)

    def process(self, cmd):
        logger.info("LOOK HERE - starting spawner process")
        """Main spawner method for processing a command from the CommandChannel."""
        logger.info("LOOK HERE - Spawner processing new command:{}".format(cmd))
        actor_id = cmd['actor_id']
        worker_id = cmd['worker_id'][0]
        image = cmd['image']
        tenant = cmd['tenant']
        stop_existing = cmd.get('stop_existing', True)
<<<<<<< HEAD
        num_workers = cmd.get('num', self.num_workers) #TODO this should be 1 - clean up
        secret = os.environ.get('_abaco_secret')
        logger.info("LOOK HERE command params: actor_id: {} worker_ids: {} image: {} stop_existing: {} mum_workers: {}".format(
=======
        num_workers = 1
        logger.info("LOOK HERE command params: actor_id: {} worker_ids: {} image: {} stop_existing: {} num_workers: {}".format(
>>>>>>> f9a53554
            actor_id, worker_id, image, tenant, stop_existing, num_workers))

        logger.info("LOOK HERE - getting worker")

        # Status: REQUESTED -> SPAWNER_SETUP
        Worker.update_worker_status(actor_id, worker_id, SPAWNER_SETUP)
        logger.info("LOOK HERE - worker status updated to SPAWNER_SETUP")
        client_id = None
        client_secret = None
        client_access_token = None
        client_refresh_token = None
        api_server = None
        client_secret = None

        # First, get oauth clients for the worker
        generate_clients = Config.get('workers', 'generate_clients').lower()
        if generate_clients == "true":
            logger.info("LOOK HERE - starting client generation")

            client_id, \
            client_access_token, \
            client_refresh_token, \
            api_server, \
            client_secret = self.client_generation(actor_id, worker_id, tenant)

        ch = SpawnerWorkerChannel(worker_id=worker_id)

        logger.info("LOOK HERE - attempting to start worker")
        try:
            worker = self.start_worker(
                image,
                tenant,
                actor_id,
                worker_id,
                client_id,
                client_access_token,
                client_refresh_token,
                ch,
                api_server,
                client_secret
            )
        except Exception as e:
            msg = "Spawner got an exception from call to start_worker. Exception:{}".format(e)
            logger.error(msg)
            self.error_out_actor(actor_id, worker_id, msg)
            if client_id:
                self.delete_client(tenant, actor_id, worker_id, client_id, secret)
            return

        logger.debug("Returned from start_worker; Created new worker: {}".format(worker))
        ch.close()
        logger.debug("Client channel closed")

        if stop_existing:
            logger.info("Stopping existing workers: {}".format(worker_id))
            # TODO - update status to stop_requested
            self.stop_workers(actor_id, [worker_id])


    def client_generation(self, actor_id, worker_id, tenant):
        client_ch = ClientsChannel()
        try:
            client_msg = client_ch.request_client(
                tenant=tenant,
                actor_id=actor_id,
                worker_id=worker_id,
                secret=self.secret
            )
        except Exception as e:
            logger.error("Got a ChannelTimeoutException trying to generate a client for "
                         "actor_id: {}; worker_id: {}; exception: {}".format(actor_id, worker_id, e))
            # put worker in an error state and return
            self.error_out_actor(actor_id, worker_id, "Abaco was unable to generate an OAuth client for a new "
                                                      "worker for this actor. System administrators have been notified.")
            client_ch.close()
            Worker.update_worker_status(actor_id, worker_id, ERROR)
            logger.critical("Client generation FAILED.")
            raise e

        client_ch.close()


        if client_msg.get('status') == 'error':
            logger.error("Error generating client: {}".format(client_msg.get('message')))
            self.error_out_actor(actor_id, worker_id, "Abaco was unable to generate an OAuth client for a new "
                                                      "worker for this actor. System administrators have been notified.")
            Worker.update_worker_status(actor_id, worker_id, ERROR)
            raise SpawnerException("Error generating client") #TODO - clean up error message
        # else, client was generated successfully:
        else:
            logger.info("Got a client: {}, {}, {}".format(client_msg['client_id'],
                                                          client_msg['access_token'],
                                                          client_msg['refresh_token']))
            return client_msg['client_id'], \
                   client_msg['access_token'],  \
                   client_msg['refresh_token'], \
                   client_msg['api_server'], \
                   client_msg['client_secret']

    def delete_client(self, tenant, actor_id, worker_id, client_id, secret):
        clients_ch = ClientsChannel()
        msg = clients_ch.request_delete_client(tenant=tenant,
                                               actor_id=actor_id,
                                               worker_id=wid,
                                               client_id=client_key,
                                               secret=secret)
        if msg['status'] == 'ok':
            logger.info("Client delete request completed successfully for "
                        "worker_id: {}, client_id: {}.".format(wid, client_key))
        else:
            logger.error("Error deleting client for "
                         "worker_id: {}, client_id: {}. Message: {}".format(wid, msg['message'], client_key, msg))
        client_ch.close()

    def start_worker(self,
                     image,
                     tenant,
                     actor_id,
                     worker_id,
                     client_id,
                     client_access_token,
                     client_refresh_token,
                     ch,
                     api_server,
                     client_secret):

        # start an actor executor container and wait for a confirmation that image was pulled.
        attempts = 0
        # worker = get_worker(worker_id)
        # worker['status'] = PULLING_IMAGE
        Worker.update_worker_status(actor_id, worker_id, PULLING_IMAGE)
        try:
            logger.info("LOOK HERE - PULLING IMAGE")
            logger.info("Worker pulling image {}...".format(image))
            pull_image(image)
        except DockerError as e:
            # return a message to the spawner that there was an error pulling image and abort
            # this is not necessarily an error state: the user simply could have provided an
            # image name that does not exist in the registry. This is the first time we would
            # find that out.
            logger.info("worker got a DockerError trying to pull image. Error: {}.".format(e))
            raise e
        logger.info("Image {} pulled successfully.".format(image))
        # Done pulling image
        # Run Worker Container
        while True:
            try:
                Worker.update_worker_status(actor_id, worker_id, CREATING_CONTAINER)
                logger.info('LOOK HERE - creating worker container')
                worker_dict = run_worker(
                    image,
                    actor_id,
                    worker_id,
                    client_id,
                    client_access_token,
                    client_refresh_token,
                    tenant,
                    api_server,
                    client_secret

                )
                logger.info('LOOK HERE - finished run worker')
                logger.info(f'LOOK HERE - worker dict: {worker_dict}')
            except DockerError as e:
                logger.error("Spawner got a docker exception from run_worker; Exception: {}".format(e))
                if 'read timeout' in e.message:
                    logger.info("Exception was a read timeout; trying run_worker again..")
                    time.sleep(5)
                    attempts = attempts + 1
                    if attempts > 20:
                        msg = "Spawner continued to get DockerError for 20 attempts. Exception: {}".format(e)
                        logger.critical(msg)
                        # todo - should we be calling kill_worker here? (it is called in the exception block of the else below)
                        raise SpawnerException(msg)
                    continue
                else:
                    logger.info("Exception was NOT a read timeout; quiting on this worker.")
                    # delete this worker from the workers store:
                    try:
                        self.kill_worker(actor_id, worker_id)
                    except WorkerException as e:
                        logger.info("Got WorkerException from delete_worker(). "
                                    "worker_id: {}"
                                    "Exception: {}".format(worker_id, e))

                    raise SpawnerException(message="Unable to start worker; error: {}".format(e))
            break
        logger.info('LOOK HERE - finished loop')
        worker_dict['ch_name'] = WorkerChannel.get_name(worker_id)
        # finalize worker with READY status
        worker = Worker(tenant=tenant, **worker_dict)
        logger.info("calling add_worker for worker: {}.".format(worker))
        Worker.add_worker(actor_id, worker)

        ch.put('READY')  # step 4
        logger.info('LOOK HERE - sent message through channel')

    def error_out_actor(self, actor_id, worker_id, message):
        """In case of an error, put the actor in error state and kill all workers"""
        logger.debug("top of error_out_actor for worker: {}_{}".format(actor_id, worker_id))
        Actor.set_status(actor_id, ERROR, status_message=message)
        # first we try to stop workers using the "graceful" approach -
        try:
            self.stop_workers(actor_id, worker_ids=[])
            logger.info("Spawner just stopped worker {}_{} in error_out_actor".format(actor_id, worker_id))
            return
        except Exception as e:
            logger.error("spawner got exception trying to run stop_workers. Exception: {}".format(e))
        try:
            self.kill_worker(actor_id, worker_id)
            logger.info("Spawner just killed worker {}_{} in error_out_actor".format(actor_id, worker_id))
        except DockerError as e:
            logger.info("Received DockerError trying to kill worker: {}. Exception: {}".format(worker_id, e))
            logger.info("Spawner will continue on since this is exception processing.")

    def kill_worker(self, actor_id, worker_id):
        try:
            Worker.delete_worker(actor_id, worker_id)
        except WorkerException as e:
            logger.info("Got WorkerException from delete_worker(). "
                        "worker_id: {}"
                        "Exception: {}".format(worker_id, e))
        except Exception as e:
            logger.error("Got an unexpected exception from delete_worker(). "
                        "worker_id: {}"
                        "Exception: {}".format(worker_id, e))


def main():
    # todo - find something more elegant
    idx = 0
    while idx < 3:
        try:
            sp = Spawner()
            logger.info("spawner made connection to rabbit, entering main loop")
            logger.info("spawner using abaco_conf_host_path={}".format(os.environ.get('abaco_conf_host_path')))
            sp.run()
        except (rabbitpy.exceptions.ConnectionException, RuntimeError):
            # rabbit seems to take a few seconds to come up
            time.sleep(5)
            idx += 1
    logger.critical("spawner could not connect to rabbitMQ. Shutting down!")

if __name__ == '__main__':
    main()<|MERGE_RESOLUTION|>--- conflicted
+++ resolved
@@ -316,15 +316,9 @@
         image = cmd['image']
         tenant = cmd['tenant']
         stop_existing = cmd.get('stop_existing', True)
-<<<<<<< HEAD
-        num_workers = cmd.get('num', self.num_workers) #TODO this should be 1 - clean up
-        secret = os.environ.get('_abaco_secret')
-        logger.info("LOOK HERE command params: actor_id: {} worker_ids: {} image: {} stop_existing: {} mum_workers: {}".format(
-=======
         num_workers = 1
-        logger.info("LOOK HERE command params: actor_id: {} worker_ids: {} image: {} stop_existing: {} num_workers: {}".format(
->>>>>>> f9a53554
-            actor_id, worker_id, image, tenant, stop_existing, num_workers))
+        logger.info("LOOK HERE command params: actor_id: {} worker_ids: {} image: {} "
+                    "stop_existing: {} num_workers: {}".format(actor_id, worker_id, image, tenant, stop_existing, num_workers))
 
         logger.info("LOOK HERE - getting worker")
 

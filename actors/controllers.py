--- conflicted
+++ resolved
@@ -1149,10 +1149,7 @@
 
     def post(self, actor_id):
         start_timer = timeit.default_timer()
-<<<<<<< HEAD
-=======
-
->>>>>>> 405cc345
+
         def get_hypermedia(actor, exc):
             return {'_links': {'self': '{}/actors/v2/{}/executions/{}'.format(actor.api_server, actor.id, exc),
                                'owner': '{}/profiles/v2/{}'.format(actor.api_server, actor.owner),
@@ -1238,22 +1235,6 @@
         result.update(get_hypermedia(actor, exc))
         case = Config.get('web', 'case')
         end_timer = timeit.default_timer()
-<<<<<<< HEAD
-        time_data = {'total':  (end_timer - start_timer)*1000,
-                     'get_actor': (got_actor_timer - start_timer)*1000,
-                     'validate_post': (val_post_timer - got_actor_timer)*1000,
-                     'parse_request_args': (request_args_timer - val_post_timer)*1000,
-                     'create_msg_d': (before_exc_timer - request_args_timer)*1000,
-                     'add_execution': (after_exc_timer - before_exc_timer)*1000,
-                     'final_msg_d': (before_ch_timer - after_exc_timer)*1000,
-                     'create_actor_ch': (after_ch_timer - before_ch_timer)*1000,
-                     'put_msg_ch': (after_put_msg_timer - after_ch_timer)*1000,
-                     'close_ch': (after_ch_close_timer - after_put_msg_timer)*1000,
-                     'get_actor_2': (after_get_actor_db_timer - after_ch_close_timer)*1000,
-                     'ensure_1_worker': (after_ensure_one_worker_timer - after_get_actor_db_timer)*1000,
-                     }
-        logger.error("Times to process message: {}".format(time_data))
-=======
         time_data = {'total': (end_timer - start_timer) * 1000,
                      'get_actor': (got_actor_timer - start_timer) * 1000,
                      'validate_post': (val_post_timer - got_actor_timer) * 1000,
@@ -1268,7 +1249,6 @@
                      'ensure_1_worker': (after_ensure_one_worker_timer - after_get_actor_db_timer) * 1000,
                      }
         logger.info("Times to process message: {}".format(time_data))
->>>>>>> 405cc345
         if synchronous:
             return self.do_synch_message(exc)
         if not case == 'camel':

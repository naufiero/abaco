--- conflicted
+++ resolved
@@ -22,6 +22,10 @@
 
 from agaveflask.logs import get_logger
 logger = get_logger(__name__)
+
+# keep_running will be updated by the thread listening on the worker channel when a graceful shutdown is
+# required.
+keep_running = True
 
 def shutdown_worker(worker_id, delete_actor_ch=True):
     """Gracefully shutdown a single worker."""
@@ -53,6 +57,7 @@
     :param worker_ch:
     :return:
     """
+    global keep_running
     logger.info("Worker subscribing to worker channel...")
     while True:
         msg, msg_obj = worker_ch.get_one()
@@ -195,12 +200,8 @@
     globals.keep_running = True
 
     # main subscription loop -- processing messages from actor's mailbox
-<<<<<<< HEAD
-    while keep_running:
+    while globals.keep_running:
         logger.info("LOOK HERE - made it to keep_running")
-=======
-    while globals.keep_running:
->>>>>>> 2099bfc1
         if update_worker_status:
             Worker.update_worker_status(actor_id, worker_id, READY)
             logger.info("LOOK HERE - updated worker status to READY in SUBSCRIBE")

--- conflicted
+++ resolved
@@ -241,13 +241,8 @@
     # various APIs (e.g., the state api) allow an arbitary JSON serializable objects which won't have a get method:
     if not hasattr(data, 'get'):
         return True
-<<<<<<< HEAD
-    if data.get('privileged') or data.get('max_workers') or data.get('queue'):
-        logger.debug("User is trying to set privileged or max workers or queue name")
-=======
     if not codes.PRIVILEGED_ROLE in g.roles:
         logger.info("User does not have privileged role.")
->>>>>>> 786f57fd
         # if we're here, user isn't an admin so must have privileged role:
         if data.get('privileged'):
             logger.debug("User is trying to set privileged")

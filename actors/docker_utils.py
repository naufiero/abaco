--- conflicted
+++ resolved
@@ -742,7 +742,6 @@
             except KeyError as e:
                 logger.error("Could not determine ExitCode for container {}. "
                              "Exception: {}; (worker {};{})".format(container.get('Id'), e, worker_id, execution_id))
-<<<<<<< HEAD
                 exit_code = 'undetermined'
             # Converting ISO8601 times to unix timestamps
             try:
@@ -763,17 +762,6 @@
     except docker.errors.APIError as e:
         logger.error(f"Could not inspect container {container.get('Id')}. ",
                      f"Exception: {e}; (worker {worker_id};{execution_id})")
-=======
-        except KeyError as e:
-            logger.error("Could not determine final state for container {}. Exception: {}; "
-                         "(worker {};{})".format(container.get('Id'), e, worker_id, execution_id))
-            container_state = {'unavailable': True}
-    except docker.errors.APIError as e:
-        logger.error("Could not inspect container {}. "
-                     "Exception: {}; (worker {};{})".format(container.get('Id'), e, worker_id, execution_id))
-        container_state = {'unavailable': True}
->>>>>>> c6d6cc64
-
     logger.debug("right after getting container_info: {}; (worker {};{})".format(timeit.default_timer(),
                                                                                  worker_id, execution_id))
     # get logs from container


---

dashnginx:
    image: nginx
    volumes:
        - ./dashboard/nginx/nginx.conf:/etc/nginx/nginx.conf
        - ./dashboard/nginx/ssl/reactors.tacc.cloud.crt:/etc/ssl/abaco/reactors.tacc.cloud.crt
        - ./dashboard/nginx/ssl/reactors.tacc.cloud.key:/etc/ssl/abaco/reactors.tacc.cloud.key
    ports:
        - "4080:80"
        - "443:443"

django:
    stdin_open: true
    tty: true
    image: abaco/dashboard
    ## hostname: reactors.tacc.cloud
    ports:
        - "8000:8000"
    extra_hosts:
        - "reactors.tacc.cloud:172.17.0.1"
    volumes:
        - ./dashboard/requests:/requests
    environment:
        # for TACC instance
#        "AGAVE_CLIENT_KEY": "ReT0YKpfQPQLQVRXObTEgKtideka"
#        "AGAVE_CLIENT_SECRET": "abaco_dash_dev client (jstubbs)"
#        "AGAVE_BASE_URL": "https://api.tacc.utexas.edu"
        # for SD2E instance
#        "AGAVE_CLIENT_KEY": "ftYwvK5aYltAqePSJQGFp3NF1l8a"
#        "AGAVE_CLIENT_SECRET":
#        "AGAVE_BASE_URL": "https://api.sd2e.org"
<<<<<<< HEAD
        # for use with local development:
        "AGAVE_CLIENT_KEY": "SAUNHQmAefN_iLhatqVnzaMSkLca"
        "AGAVE_CLIENT_SECRET": "vRFPvghS6WCJReBP1yG0PGgrFQ4a"
        "AGAVE_BASE_URL": "https://dev.tenants.develop.tacc.cloud"
        "JWT_HEADER": "X-Jwt-Assertion-Dev-Develop"
        #"JWT_VALUE": ""
=======
        # for use with develop instance:
        "AGAVE_BASE_URL": "https://dev.tenants.develop.tacc.cloud"
        "AGAVE_CLIENT_KEY": "SAUNHQmAefN_iLhatqVnzaMSkLca"
        "AGAVE_CLIENT_SECRET": "abaco_dashboard client (testshareuser)"
        "JWT_HEADER": "X-Jwt-Assertion-Dev-Develop"
#        "JWT_VALUE": ""
>>>>>>> 8a29d6ff
        SENDGRID_USER:
        SENDGRID_PASSWORD:
<|MERGE_RESOLUTION|>--- conflicted
+++ resolved
@@ -31,20 +31,11 @@
 #        "AGAVE_CLIENT_KEY": "ftYwvK5aYltAqePSJQGFp3NF1l8a"
 #        "AGAVE_CLIENT_SECRET":
 #        "AGAVE_BASE_URL": "https://api.sd2e.org"
-<<<<<<< HEAD
-        # for use with local development:
-        "AGAVE_CLIENT_KEY": "SAUNHQmAefN_iLhatqVnzaMSkLca"
-        "AGAVE_CLIENT_SECRET": "vRFPvghS6WCJReBP1yG0PGgrFQ4a"
-        "AGAVE_BASE_URL": "https://dev.tenants.develop.tacc.cloud"
-        "JWT_HEADER": "X-Jwt-Assertion-Dev-Develop"
-        #"JWT_VALUE": ""
-=======
         # for use with develop instance:
         "AGAVE_BASE_URL": "https://dev.tenants.develop.tacc.cloud"
         "AGAVE_CLIENT_KEY": "SAUNHQmAefN_iLhatqVnzaMSkLca"
         "AGAVE_CLIENT_SECRET": "abaco_dashboard client (testshareuser)"
         "JWT_HEADER": "X-Jwt-Assertion-Dev-Develop"
 #        "JWT_VALUE": ""
->>>>>>> 8a29d6ff
         SENDGRID_USER:
-        SENDGRID_PASSWORD:
+        SENDGRID_PASSWORD:
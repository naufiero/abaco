# Change Log
All notable changes to this project will be documented in this file.

<<<<<<< HEAD
## 1.5.0 - 2019-09-16 (target 2019-11-01)
### Added

### Changed
- Fixed issue where the actor's token attribute was not being processed correctly causing tokens to be generated even for actors for which the attribute was false.
- Fixed issue where hypyerlinks in response model for executions were not generated correctly, showing the actor's internal database id instead of the human readable id. 


### Removed
- No change.
=======
## 1.5.0 - 2019-10-29
### Added
- Added an endpoint `PUT /actors/aliases/{alias}` for updating the 
definition of an alias. Requires `UPDATE` permission for the alias as well as for the actor to which the alias should be defined. 

### Changed
- Fixed a bug where nonces defined for aliases would not be honored when using the alias in the URL (they were only honored when using the actor id assigned to the alias).   
- Fixed issue where autoscaler did not properly scale down worker pools for actors with the `sync` hint. They are now scaled down to 1.
- The permission check on all on all `/aliases/{alias}` endpoints has been updated to require UPDATE on the associated `actor_id`. 
- Fixed error messaging when using a nonce and the API endpoint+HTTP verb combination do not exist.
- The admin role is now recognized when checking access to certain objects in some edge cases, including when a nonce is used. 

### Removed
- It is no longer possible to create an alias nonce for permission levels UPDATE. 
>>>>>>> 6e72b026


## 1.4.0 - 2019-09-16
### Added
- Added `hints` attribute to the actor data model, a list of strings representing metadata about an actor. "Official"
Abaco hints will be added over time to provide automatic configuration of actors.
- Added support for the `sync` official hint: when an actor is registered with hint "sync", the Abaco autoscaler will
leave at least one worker in the actor's worker pool up to a tenant-specific period of idle time. This idle time is
configured using the `sync_max_idle_time` within the `[workers]` stanza of the `abaco.conf` file.
- Added a "utilization" endpoint, `GET /actors/utilization`, which returns basic utilization data about the
Abaco cluster.

### Changed
- Changed the way Abaco generates OAuth tokens that it injects into actors by prefixing the username associated with
the token by its userstore's id. This change fixes an issue where other Tapis services (such as profiles) would not
work properly when hit with the token because the associated JWT was not generated properly by WSO2. Otherwise,
this change should be transparent to the end user.
- Fixed an issue where the `PUT /actors/{actor_id}` endpoint did not default the actor's `token` attribute to the tenant
default. Now, if the `token` attribute is missing from the `PUT` message body, Abaco will use the default value for the
tenant or instance.
- An actor's executions list is now initialized when the actor is created to prevent a race condition that can occur 
when multiple client threads try to add the very first execution (i.e., send the first message).
- The `DELETE /actors/aliases/{alias}` now returns a 404 not found if the alias `{alias}` does not exist. 
- Fixed an issue with `GET /actors/{actor_id}/nonces` where nonces created before the 1.1.0 release (which introduced nonces
associated with aliases) were not properly serialized in the response, causing random id's to be generated for the nonces
instead of returning their actual id's. 

### Removed
- No change.


## 1.3.0 - 2019-08-6
### Added
- Added a `token` Boolean attribute to the actor data model, indicating whether a token will be generated for an actor.
When this attribute is False, Abaco will not generate an access token for the actor.

### Changed
- Fixed an issue where the results socket was not writeable by non-root accounts.
- The Abaco API proxy (nginx) now returns properly formatted JSON messages for unhandled 400 and 500 level errors
including bad gateway and timeout errors.
- Fixed various issues associated with Abaco resources not being shut down correctly on actor delete. First, actors now
enter a `SHUTTING_DOWN` status immediately upon receiving a delete request, and this status is recognized by the autoscaler
to prevent workers from being started. Second, workers now enter first `SHUTDOWN_REQUESTED` followed by `SHUTTING_DOWN`
when they have been requested (respectively, received the stop request) to shut down. Spawners now check if a worker is
in `REQUESTED` or `SHUTDOWN_REQUESTED` status before proceeding with starting the worker. Finally, the actor DELETE
API now waits up to 20 seconds for all workers to be shut down and if they have not yet, the delete still returns a 200
but the response message indicates that not all resources were shut down.
- Workers now force halt a running execution when an actor has been deleted; this allows resources to be cleaned up more
efficiently.
- Fixed a rare edge case issue where a worker container would not exit cleanly due to the the second worker_ch thread not checking
the global keep_running boolean properly.
- The abaco.conf file now accepts configurations of the form `{tenant}_default_token` and `default_token` within the `[web]` stanza to provide a
default value for the actor token attribute for tenants, respectively, the global Abaco instance. When a tenant and global0
configuration is set, actors in a given tenant will get the tenant's configuration.
- The abaco.conf file now accepts a `{tenant}_generate_clients` configuration within the `[workers]` stanza that dictates
whether client generation is available for a specific tenant.
- Several log messages were cleaned up and improved.

### Removed
- No change.


## 1.2.2 - 2019-07-28
### Added
- No change

### Changed
- Fixed an issue where in a certain edge case, workers were not exiting properly due to a bug trying to clean up a connection to RabbitMQ.

### Removed
- No change.


## 1.2.1 - 2019-07-22
### Added
- No change

### Changed
- Fixed an issue where in a certain edge case, workers were getting shut down by the autoscaler before executions were getting processed.  
- The abaco.conf now expects a `max_cmd_length` config within the `spawner` stanza which should be an integer and controls how many messages the autoscaler will send to the default command channel at a time.   

### Removed
- No change.


## 1.2.0 - 2019-07-15
### Added
- Added actor events subsystem with events agent that reads from the events queue.
- Added support for actor links to send an actor's events to another actor.
- Added support for an actor webhook property for sending an actor's events as an HTTP POST to an endpoint.
- Added timing data to messages POST processing.

### Changed
- Executions now change to status "RUNNING" as soon as a worker starts the corresponing actor container.
- Force halting an execution fails if the status is not RUNNING.
- Reading and managing nonces associated with aliases requires permissions on both the alias and the actor.
- Spawner now sets actor to READY state before setting worker to READY state to prevent autoscaler from stopping worker before actor is update to READY. 
- Updated ActorMsgQueue to use a new, simpler class, TaskQueue, removing dependency on channelpy.

### Removed
- No change.


## 1.1.0 - 2019-06-18
### Added
- Added support for sending synchronous messages to an actor.
- Added support for creating/managing nonces associated with aliases through a new API: `GET, POST /actors/aliases/{alias}/nonces`. 
- Added support for halting a running execution through a new API endpoint: `DELETE /actors/{actor_id}/executions/{execution_id}`.
- Added support for streaming logs back to the logs service during a running execution so that the user does not have to wait for an execution to complete before seeing logs.

### Changed
- The spawer management of workers has been greatly simplified with a significant reduction in messages between the two agents at start up. Worker status was updated to add additional worker states during start up. Worker state transitions are now validated at the model level.   
- The `abacosamples/wc` word count image has been updated to now send a bytes result on the results channel.
- Improved worker and client cleanup code when actor goes into an ERROR state. 
- Updates to health agent to add additional checks/clean up of clients store.
- Consolidated to a single docker-compose.yml file for local development and upgraded it to v3 docker-compose format.

### Removed
- No change.


## 1.0.0 - 2019-03-18
### Added
- Final updates to the Abaco Autoscaler in preparation for its release.
- Added "actor queues" feature to allow actors to be registered into a specific queue so that dedicated computing resources can be provided for specific groups of actors; updates to the controlers, spawner and health agents were made to support this feature.
- Added a "description" field on nonce objects to ease user management of nonces.
- Added a new "image classifier" sample, `abacosamples/binary_message_classifier`, that uses a pre-trained image classifier algorithm based on tensorflow to classify an image sent as a binary message.  

### Changed
- Aliases are now restricted to a whilelist of characters to prevent issues with the use of non-URL safe characters. 
- Several modules were changed to improve handling of errors such as connection issues with RabbitMQ or socket level errors generated by the Docker daemon. 

### Removed
- No change.


## 0.12.0 - 2019-01-21
### Added
- Add support for actor aliases allowing operators to refer to actors and associated endpoints via a self-defined identifier (alias) instead of the actor id.
- Add support for actor resource limits for cpu and memory. These can be globally configured, and, with admin privileges, overriden on a per-actor basis at registration and update (`max_cpus`/`maxCpus` and `mem_limit`/`memLimit`).
- Add support for endpoint `DELETE /actors/{aid}/messages` to purge an actor's mailbox.
- The fields  `actor_name`, `worker_id`, `container_repo` are now available in the context for an actor execution.
- Add support for atomic list mutations on the Redis store class.
- Grafana config added to Promtheus auto-scaler component.
- `len(clients_store)` is now a Prometheus gauge metric.
- Improved logging in spawner, worker, health, clientg and models modules.

### Changed
- By default, actors are now registered as stateless. This means, by default, the state API will not be available but autoscaling will.
- Improve error handling when clientg process receives an error generating an OAuth client or token.
- Fix bug where workers API reported worker create time incorrectly.
- The locust load test suite application was expanded to allow additional types of actors to be registered and executed; addtionally, bugs were corrected and configuration improved.
- The autoscaler now honors a `max_workers` field for each actor; it also only runs scale up method if the command queue is less than a configurable max length.
- Fixed bug in scale-down method of autoscaler preventing scale down when actor had exactly 1 worker.
- Some aspects of the health process were changed to better integrate with the autoscaler.
- Fixed bug preventing health process from restarting crashed spawner correctly.
- Fixed bug in kill_worker causing database integrity issues when pull_image failed with an exception.
- Worker containers are now named by their actor and worker id for ease of identifying them.
- Fixed a bug where a results channel was not always closed properly, causing undue resource usage.

### Removed
- No change


## 0.11.0 - 2018-10-16
### Added
- A new sleep_loop sample was added for replicating actor executions with varying execution lengths.

### Changed
- The channels module was refactored to give clients more control over acking/nacking messages, and whether to pre-fetch messages. This fixes a bug where messages could get lost when a worker crashes in certain ways.
- The core code was upgraded to Python 3.6.6 and the base images were updated to Alpine 3.8.
- The admin API now returns workers as a list, and a few other small bugs were fixed.
- Several updates and fixes were made to the Admin Dashboard application.

### Removed
- No change


## 0.10.0 - 2018-08-01
### Added
- New endpoints in the Admin API, `/actors/v2/admin/workers` and ``/actors/v2/admin/executions`, for retrieving data
about workers and executions, respectively.
- New `abacosamples/agave_submit_jobs` sample image for submitting a job from an actor.

### Changed
- Fix issue where Spawner process would crash when receiving a Timeout error from the Docker daemon when a compute node
was under heavy load.
- Hardening of various worker actions when compute node is under heavy load, including hardening of stats collection,
results socket creation and teardown, and actor container stopping. Adds significant improvements to exception handling
and retry logic in these failure cases, and puts actor in error states when unrecoverable errors are encountered. Among
other things, these improvements should prevent multiple actor containers from running concurrently under the same
worker.
- Numerous improvements to documentation.

### Removed
- No change


## 0.9.0 - 2018-07-06
### Added
- Extended support for a tenant-specific identity configurations; specifically, enabling use/non-use of
TAS integration at the tenant level as well as use of global UID and GID.

### Changed
- Fixed a reliance on the existence of the Internal/everyone role in the JWT; now, if no roles are present in the JWT,
Abaco inserts the "everyone" role enabling basic access and functionality.

### Removed
- No change


## 0.8.0 - 2018-05-10
### Added
- Added support for a tenant-specific global_mounts config.

### Changed
- Changed RabbitMQ connection handling across all channel objects to greatly reduce cpu load on RabbitMQ server as well
as on worker nodes in the cluster.
- Implemented a stop-no-delete command on the command channel to prevent a race condition when updating an actor's image
that could cause the new worker to be killed.
- Fixed an issue where Docker fails to report container execution finish time when the compute server is under heavy
load. In this case, we note return finish_time as computed from the start_time and the run_time (calculated by Abaco).
- Fixed issues with Actor update: 1) owner can no longer change in case a different user from the original owner
updates the actor image, 2) last_update_time is always updated, and 3) ensure updater has permanent permissions for the
actor.

### Removed
- No change

## 0.7.0 - 2018-04-08
### Added
- Added support for setting max_workers_per_host to prevent overloading.
- Added support for retrieving the TAS GID on a per user basis from the extended profile within Metadata.
- Initial implementation of autoscaling via Prometheus added.
- Additional fields for each execution are now returned in the executions summary.

### Changed
- The routines used when executing an actor container have been simplified to provide better performance and to prevent
some issues such as stats collection generating a UnixHTTPConnectionPool Readtime when compute server is under load.
- Added several safety guards to the health checker code to prevent crashes of the health checker when working with
unexpected data (e.g. when a worker's last_execution is not defined)
- Fixed bug due to message formatting issue in message returned from a POST to the /workers endpoint.

### Removed
- The 'ids' collection has been removed from the executions endpoint response in favor of an 'executions' collections
providing additional fields for each execution.


## 0.6.0 - 2018-03-08
### Added
- Add support for binary messages through a FIFO mount to the actor.
- Add support for a "results" endpoint associated with each execution. Results are read from a Unix Domain socket
mounted into the actor container and streamed to a Results queue specific to the execution.
- Read host id from the environment to support dynamic assignment such as when deploying with kubernetes.
- Add create_time attribute to workers and fix issue with health agents shutting down new workers too quickly if the
worker had not processed an execution.
- An actor's state object can now be an arbitrary JSON-serializable object (not just a dictionary).

### Changed
- Messages to add multiple new workers are now sent as multiple messages to the command queue to add 1 worker. This
distributed commands across multiple spawners better.
- Default expiration time for Results channels has been increased from 100s to 20 minutes.
- Fixed a bug in the auth check that caused certain POST requests to fail with "not authorized" errors when the payload
was not a JSON-dictionary.
- Fixed an issue preventing an actor's state object from being updated correctly.

### Removed
- No change.


## 0.5.2 - 2018-01-26
### Added
- Fixed issue where permissions errors were giving a confusing message about "unrecognized exception".
- Fixed bug causing a worker to be added to the workers_store with the wrong worker_id in a narrow case.
- Fixed an issue where the put_sync in the health check was causing messages to be left on the queue when the worker
had already stopped.
- Fixed issue where requests to update an actor (i.e., PUT requests) were ignoring certain fields (e.g.,
default_environment)
- Fixed bug preventing the Agave OAuth client from being properly instantiated within the actor container when the
actor was launched via a nonce.
- Add shutdown_all_workers convenience utility.
- Several tests added, specifically to validate behavior when invalid inputs were provided.


### Changed
- No change.

### Removed
- No change.


## 0.5.1 - 2018-01-18
### Added
- Fixed issue (#24) where updating an actor caused mounts to disappear.
- Fixed issue (#25) where an actor's status message was not reset when it left an error state.
- Made the user role for "basic" level access configurable (#26).

### Changed
- Turned off "check_workers_store" checks in health module until an optimal approach to data cleanup can be found.

### Removed
- No change.


## 0.5.0 - 2018-01-08
### Added
- Initial external release.

### Changed
- No change.

### Removed
- No change.
<|MERGE_RESOLUTION|>--- conflicted
+++ resolved
@@ -1,18 +1,6 @@
 # Change Log
 All notable changes to this project will be documented in this file.
 
-<<<<<<< HEAD
-## 1.5.0 - 2019-09-16 (target 2019-11-01)
-### Added
-
-### Changed
-- Fixed issue where the actor's token attribute was not being processed correctly causing tokens to be generated even for actors for which the attribute was false.
-- Fixed issue where hypyerlinks in response model for executions were not generated correctly, showing the actor's internal database id instead of the human readable id. 
-
-
-### Removed
-- No change.
-=======
 ## 1.5.0 - 2019-10-29
 ### Added
 - Added an endpoint `PUT /actors/aliases/{alias}` for updating the 
@@ -22,12 +10,13 @@
 - Fixed a bug where nonces defined for aliases would not be honored when using the alias in the URL (they were only honored when using the actor id assigned to the alias).   
 - Fixed issue where autoscaler did not properly scale down worker pools for actors with the `sync` hint. They are now scaled down to 1.
 - The permission check on all on all `/aliases/{alias}` endpoints has been updated to require UPDATE on the associated `actor_id`. 
+- Fixed issue where the actor's token attribute was not being processed correctly causing tokens to be generated even for actors for which the attribute was false.
+- Fixed issue where hypyerlinks in response model for executions were not generated correctly, showing the actor's internal database id instead of the human readable id. 
 - Fixed error messaging when using a nonce and the API endpoint+HTTP verb combination do not exist.
 - The admin role is now recognized when checking access to certain objects in some edge cases, including when a nonce is used. 
 
 ### Removed
 - It is no longer possible to create an alias nonce for permission levels UPDATE. 
->>>>>>> 6e72b026
 
 
 ## 1.4.0 - 2019-09-16

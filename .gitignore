# Created by https://www.gitignore.io

### Python ###
# Byte-compiled / optimized / DLL files
__pycache__/
*.py[cod]

# C extensions
*.so

# Distribution / packaging
.Python
env/
build/
develop-eggs/
dist/
downloads/
eggs/
lib/
lib64/
parts/
sdist/
var/
*.egg-info/
.installed.cfg
*.egg

# PyInstaller
#  Usually these files are written by a python script from a template
#  before PyInstaller builds the exe, so as to inject date/other infos into it.
*.manifest
*.spec

# Installer logs
pip-log.txt
pip-delete-this-directory.txt

# Unit test / coverage reports
htmlcov/
.tox/
.coverage
.cache
nosetests.xml
coverage.xml

# Translations
*.mo
*.pot

# Django stuff:
*.log
agave_id/local_settings.py

# Sphinx documentation
docs/_build/

# PyBuilder
target/

# PyCharm
.idea/

local-dev.conf.bak

passwords.yml
*.key
<<<<<<< HEAD

abaco.log
tests/jwt-abaco*
=======
*.log
abaco.log
>>>>>>> fec6a4bc
<|MERGE_RESOLUTION|>--- conflicted
+++ resolved
@@ -64,11 +64,8 @@
 
 passwords.yml
 *.key
-<<<<<<< HEAD
+
 
 abaco.log
 tests/jwt-abaco*
-=======
-*.log
-abaco.log
->>>>>>> fec6a4bc
+
